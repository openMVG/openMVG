// This file is part of OpenMVG, an Open Multiple View Geometry C++ library.

// Copyright (c) 2012, 2017 Pierre MOULON.

// This Source Code Form is subject to the terms of the Mozilla Public
// License, v. 2.0. If a copy of the MPL was not distributed with this
// file, You can obtain one at http://mozilla.org/MPL/2.0/.


#include "openMVG/cameras/Camera_Spherical.hpp"
#include "openMVG/features/feature.hpp"
#include "openMVG/features/sift/SIFT_Anatomy_Image_Describer.hpp"
#include "openMVG/features/svg_features.hpp"
#include "openMVG/image/image_io.hpp"
#include "openMVG/image/image_concat.hpp"
#include "openMVG/matching/regions_matcher.hpp"
#include "openMVG/matching/svg_matches.hpp"
#include "openMVG/multiview/conditioning.hpp"
#include "openMVG/multiview/essential.hpp"
#include "openMVG/multiview/motion_from_essential.hpp"
#include "openMVG/multiview/triangulation.hpp"
#include "openMVG/multiview/solver_essential_eight_point.hpp"
#include "openMVG/multiview/solver_essential_kernel.hpp"
#include "openMVG/robust_estimation/robust_estimator_ACRansac.hpp"
#include "openMVG/robust_estimation/robust_estimator_ACRansacKernelAdaptator.hpp"
#include "openMVG/sfm/pipelines/sfm_robust_model_estimation.hpp"
#include "openMVG/sfm/sfm_data.hpp"
#include "openMVG/sfm/sfm_data_BA_ceres.hpp"
#include "openMVG/sfm/sfm_data_io.hpp"

#include "third_party/cmdLine/cmdLine.h"
#include "third_party/stlplus3/filesystemSimplified/file_system.hpp"

#include <iostream>
#include <string>

using namespace openMVG;
using namespace openMVG::cameras;
using namespace openMVG::geometry;
using namespace openMVG::image;
using namespace openMVG::matching;
using namespace openMVG::robust;
using namespace openMVG::sfm;
using namespace std;

int main(int argc, char **argv) {

  CmdLine cmd;

  string jpg_filenameL, jpg_filenameR;

  cmd.add( make_option('a', jpg_filenameL, "input_a") );
  cmd.add( make_option('b', jpg_filenameR, "input_b") );

  std::cout << "Compute the relative pose between two spherical image."
   << "\nUse an Acontrario robust estimation based on angular errors." << std::endl;

  try
  {
    if (argc == 1)
    {
      const std::string sInputDir = std::string(THIS_SOURCE_DIR);
      jpg_filenameL = sInputDir + "/SponzaLion000.jpg";
      jpg_filenameR = sInputDir + "/SponzaLion001.jpg";
    }
    else
    {
      cmd.process(argc, argv);
    }
  } catch (const std::string& s)
  {
    std::cout << "Invalid usage of arguments -a IMGA -b IMGB" << std::endl;
    return EXIT_FAILURE;
  }

  Image<unsigned char> imageL, imageR;
  ReadImage(jpg_filenameL.c_str(), &imageL);
  ReadImage(jpg_filenameR.c_str(), &imageR);

  // Setup 2 camera intrinsics
  cameras::Intrinsic_Spherical
    cameraL(imageL.Width(), imageL.Height()),
    cameraR(imageR.Width(), imageR.Height());

  //--
  // Detect regions thanks to an image_describer
  //--
  using namespace openMVG::features;
  std::unique_ptr<Image_describer> image_describer
    (new SIFT_Anatomy_Image_describer(SIFT_Anatomy_Image_describer::Params(-1)));
  std::map<IndexT, std::unique_ptr<features::Regions>> regions_perImage;
  image_describer->Describe(imageL, regions_perImage[0]);
  image_describer->Describe(imageR, regions_perImage[1]);

  const SIFT_Regions
   *regionsL = dynamic_cast<const SIFT_Regions*>(regions_perImage.at(0).get()),
   *regionsR = dynamic_cast<const SIFT_Regions*>(regions_perImage.at(1).get());

  const PointFeatures
    featsL = regions_perImage.at(0)->GetRegionsPositions(),
    featsR = regions_perImage.at(1)->GetRegionsPositions();

  std::cout
    << "Left image SIFT count: " << featsL.size() << std::endl
    << "Right image SIFT count: "<< featsR.size() << std::endl;

  // Show both images side by side
  {
    Image<unsigned char> concat;
    ConcatH(imageL, imageR, concat);
    string out_filename = "01_concat.jpg";
    WriteImage(out_filename.c_str(), concat);
  }

  //- Draw features on the two image (side by side)
  {
    Features2SVG
    (
      jpg_filenameL,
      {imageL.Width(), imageL.Height()},
      regionsL->GetRegionsPositions(),
      jpg_filenameR,
      {imageR.Width(), imageR.Height()},
      regionsR->GetRegionsPositions(),
      "02_features.svg"
    );
  }

  std::vector<IndMatch> vec_PutativeMatches;
  //-- Perform matching -> find Nearest neighbor, filtered with Distance ratio
  {
    // Find corresponding points
    matching::DistanceRatioMatch(
      0.8, matching::BRUTE_FORCE_L2,
      *regions_perImage.at(0).get(),
      *regions_perImage.at(1).get(),
      vec_PutativeMatches);

    IndMatchDecorator<float> matchDeduplicator(vec_PutativeMatches, featsL, featsR);
    matchDeduplicator.getDeduplicated(vec_PutativeMatches);

    // Draw correspondences after Nearest Neighbor ratio filter
    const bool bVertical = true;
    Matches2SVG
    (
      jpg_filenameL,
      {imageL.Width(), imageL.Height()},
      regionsL->GetRegionsPositions(),
      jpg_filenameR,
      {imageR.Width(), imageR.Height()},
      regionsR->GetRegionsPositions(),
      vec_PutativeMatches,
      "03_Matches.svg",
      bVertical
    );
  }

  // Essential geometry filtering of putative matches
  {
    //A. get back interest point and send it to the robust estimation framework
    Mat2X
      xL(2, vec_PutativeMatches.size()),
      xR(2, vec_PutativeMatches.size());

    for (size_t k = 0; k < vec_PutativeMatches.size(); ++k)  {
      const PointFeature & imaL = featsL[vec_PutativeMatches[k].i_];
      const PointFeature & imaR = featsR[vec_PutativeMatches[k].j_];
      xL.col(k) = imaL.coords().cast<double>();
      xR.col(k) = imaR.coords().cast<double>();
    }

    //-- Convert planar to spherical coordinates
    Mat xL_spherical = cameraL(xL),
        xR_spherical = cameraR(xR);

    //-- Essential matrix robust estimation from spherical bearing vectors
    {
      std::vector<uint32_t> vec_inliers;

      // Define the AContrario angular error adaptor
      using KernelType =
        openMVG::robust::ACKernelAdaptor_AngularRadianError<
          openMVG::EightPointRelativePoseSolver, // Use the 8 point solver in order to estimate E
          //openMVG::essential::kernel::FivePointSolver, // Use the 5 point solver in order to estimate E
          openMVG::AngularError,
          Mat3>;

      KernelType kernel(xL_spherical, xR_spherical);

      // Robust estimation of the Essential matrix and its precision
      Mat3 E;
      const double precision = std::numeric_limits<double>::infinity();
      const std::pair<double,double> ACRansacOut =
        ACRANSAC(kernel, vec_inliers, 1024, &E, precision, true);
      const double & threshold = ACRansacOut.first;

      std::cout << "\n Angular threshold found: " << R2D(threshold) << "(Degree)"<<std::endl;
      std::cout << "\n #Putatives/#inliers : " << xL_spherical.cols() << "/" << vec_inliers.size() << "\n" << std::endl;

      const bool bVertical = true;
      InlierMatches2SVG
      (
        jpg_filenameL,
        {imageL.Width(), imageL.Height()},
        regionsL->GetRegionsPositions(),
        jpg_filenameR,
        {imageR.Width(), imageR.Height()},
        regionsR->GetRegionsPositions(),
        vec_PutativeMatches,
        vec_inliers,
        "04_inliers.svg",
        bVertical
      );

      if (vec_inliers.size() > 60) // 60 is used to filter solution with few common geometric matches (unstable solution)
      {
        // Decompose the essential matrix and keep the best solution (if any)
        geometry::Pose3 relative_pose;
        std::vector<uint32_t> inliers_indexes;
        std::vector<Vec3> inliers_X;
        if (RelativePoseFromEssential(xL_spherical,
                                      xR_spherical,
                                      E, vec_inliers,
                                      &relative_pose,
                                      &inliers_indexes,
                                      &inliers_X))
        {
          // Lets make a BA on the scene to check if it relative pose and structure can be refined

          // Setup a SfM scene with two view corresponding the pictures
          SfM_Data tiny_scene;
          tiny_scene.views[0].reset(new View("", 0, 0, 0, imageL.Width(), imageL.Height()));
          tiny_scene.views[1].reset(new View("", 1, 0, 1, imageR.Width(), imageR.Height()));
          // Setup shared intrinsics camera data
          tiny_scene.intrinsics[0].reset(new Intrinsic_Spherical(imageR.Width(), imageR.Height()));

          // Setup poses camera data
          const Pose3 pose0 = tiny_scene.poses[tiny_scene.views[0]->id_pose] = Pose3(Mat3::Identity(), Vec3::Zero());
          const Pose3 pose1 = tiny_scene.poses[tiny_scene.views[1]->id_pose] = relative_pose;

          // Add a new landmark (3D point with its image observations)
          for (int i = 0; i < inliers_indexes.size(); ++i)
          {
            Landmark landmark;
            landmark.X = inliers_X[i];
            landmark.obs[tiny_scene.views[0]->id_view] = Observation(xL.col(inliers_indexes[i]), 0);
            landmark.obs[tiny_scene.views[1]->id_view] = Observation(xR.col(inliers_indexes[i]), 0);
            tiny_scene.structure.insert({tiny_scene.structure.size(), landmark});
          }

          Save(tiny_scene, "EssentialGeometry_start.ply", ESfM_Data(ALL));

          std::vector<double> residuals;
          // Perform Bundle Adjustment of the scene
          Bundle_Adjustment_Ceres bundle_adjustment_obj;
          if (bundle_adjustment_obj.Adjust(tiny_scene,
            Optimize_Options(
              Intrinsic_Parameter_Type::NONE,
              Extrinsic_Parameter_Type::ADJUST_ALL,
              Structure_Parameter_Type::ADJUST_ALL)))
          {
            // Compute reprojection error
            const Pose3 pose0 = tiny_scene.poses[tiny_scene.views[0]->id_pose];
            const Pose3 pose1 = tiny_scene.poses[tiny_scene.views[1]->id_pose];

<<<<<<< HEAD
            for (const auto & landmark_it : tiny_scene.GetLandmarks())
            {
              const Landmark & landmark = landmark_it.second;
=======
            for (const auto landmark_entry : tiny_scene.GetLandmarks())
            {
              const IndexT trackId = landmark_entry.first;
              const Landmark & landmark = landmark_entry.second;
>>>>>>> 05cfefc6
              const Observations & obs = landmark.obs;
              Observations::const_iterator iterObs_xI = obs.find(tiny_scene.views[0]->id_view);
              Observations::const_iterator iterObs_xJ = obs.find(tiny_scene.views[1]->id_view);

              const Observation & ob_x0 = iterObs_xI->second;
              const Observation & ob_x1 = iterObs_xJ->second;

              const Vec2 residual_I = cameraL.residual(pose0(landmark.X), ob_x0.x);
              const Vec2 residual_J = cameraR.residual(pose1(landmark.X), ob_x1.x);
              residuals.emplace_back(residual_I.norm());
              residuals.emplace_back(residual_J.norm());
            }
            std::cout << "Residual statistics (pixels):" << std::endl;
            minMaxMeanMedian<double>(residuals.cbegin(), residuals.cend());

            Save(tiny_scene, "EssentialGeometry_refined.ply", ESfM_Data(ALL));
          }
        }
      }
    }
  }
  return EXIT_SUCCESS;
}<|MERGE_RESOLUTION|>--- conflicted
+++ resolved
@@ -263,16 +263,9 @@
             const Pose3 pose0 = tiny_scene.poses[tiny_scene.views[0]->id_pose];
             const Pose3 pose1 = tiny_scene.poses[tiny_scene.views[1]->id_pose];
 
-<<<<<<< HEAD
             for (const auto & landmark_it : tiny_scene.GetLandmarks())
             {
               const Landmark & landmark = landmark_it.second;
-=======
-            for (const auto landmark_entry : tiny_scene.GetLandmarks())
-            {
-              const IndexT trackId = landmark_entry.first;
-              const Landmark & landmark = landmark_entry.second;
->>>>>>> 05cfefc6
               const Observations & obs = landmark.obs;
               Observations::const_iterator iterObs_xI = obs.find(tiny_scene.views[0]->id_view);
               Observations::const_iterator iterObs_xJ = obs.find(tiny_scene.views[1]->id_view);
