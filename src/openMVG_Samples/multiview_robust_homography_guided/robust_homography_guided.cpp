--- conflicted
+++ resolved
@@ -229,16 +229,9 @@
       {
         const std::vector<IndMatch> & vec_corresponding_index = vec_corresponding_indexes[idx];
         //Show homography validated correspondences
-<<<<<<< HEAD
-        svgDrawer svgStream(imageL.Width() + imageR.Width(),
-                            std::max(imageL.Height(), imageR.Height()));
-        svgStream.drawImage(jpg_filenameL, imageL.Width(), imageL.Height());
-        svgStream.drawImage(jpg_filenameR, imageR.Width(), imageR.Height(), imageL.Width());
-=======
-        svgDrawer svgStream( imageL.Width() + imageR.Width(), max(imageL.Height(), imageR.Height()));
+        svgDrawer svgStream( imageL.Width() + imageR.Width(), std::max(imageL.Height(), imageR.Height()));
         svgStream << svg::drawImage(jpg_filenameL, imageL.Width(), imageL.Height());
         svgStream << svg::drawImage(jpg_filenameR, imageR.Width(), imageR.Height(), imageL.Width());
->>>>>>> f34a1823
         for ( size_t i = 0; i < vec_corresponding_index.size(); ++i)  {
 
           const SIOPointFeature & LL = regionsL->Features()[vec_corresponding_index[i].i_];
