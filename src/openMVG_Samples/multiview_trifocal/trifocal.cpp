
// Copyright (c) 2019 Pierre MOULON.

// This Source Code Form is subject to the terms of the Mozilla Public
// License, v. 2.0. If a copy of the MPL was not distributed with this
// file, You can obtain one at http://mozilla.org/MPL/2.0/.

#include "openMVG/image/image_io.hpp"
#include "openMVG/image/image_concat.hpp"
#include "openMVG/features/akaze/image_describer_akaze.hpp"
#include "openMVG/features/sift/SIFT_Anatomy_Image_Describer.hpp"
#include "openMVG/matching/regions_matcher.hpp"
#include "openMVG/tracks/tracks.hpp"

#include "openMVG/numeric/extract_columns.hpp"
#include "openMVG/robust_estimation/robust_estimator_MaxConsensus.hpp"
//#include "openMVG/robust_estimation/robust_estimator_Ransac.hpp"
#include "openMVG/robust_estimation/score_evaluator.hpp"

#include "third_party/cmdLine/cmdLine.h"
#include "third_party/stlplus3/filesystemSimplified/file_system.hpp"
#include "third_party/vectorGraphics/svgDrawer.hpp"

#include <memory>
#include <string>

//these are temporary includes, may be removed
#include <Eigen/StdVector>
#include <numeric>
#include "openMVG/multiview/projection.hpp"
#include "openMVG/multiview/triangulation.hpp"

#include "minus/minus.hxx"
#include "minus/chicago-default.h"
#include "minus/chicago14a-default-data.hxx"

// Mat is Eigen::MatrixXd - matrix of doubles with dynamic size
// Vec3 is Eigen::Vector3d - Matrix< double, 3, 1 >

using namespace std;
using namespace openMVG;
using namespace openMVG::image;
using namespace openMVG::robust;
using namespace MiNuS;
using SIFT_Regions = openMVG::features::SIFT_Regions;

<<<<<<< HEAD
//------------------------------------------------------------------------------
//
// Global variables
// 
// constexpr unsigned n_ids = 5;
// unsigned desired_ids[n_ids] = {13, 23, 33, 93, 53};
=======
//Defining global variables

//constexpr unsigned n_ids = 5;
//unsigned desired_ids[n_ids] = {13, 23, 33, 93, 53};

static void
revert_intrinsics(
    const double K[/*3 or 2 ignoring last line*/][3], 
    double pix_coords[2], 
    const double normalized_coords[2])
{
  double *px = pix_coords;
  const double *nrm = normalized_coords;
  px[0] = nrm[0]*K[0][0]+nrm[1]*K[0][1]+nrm[2]*K[0][2];
  px[0] = nrm[0]*K[1][0]+nrm[1]*K[1][1]+nrm[2]*K[1][2];
}

static void
revert_intrinsics_tgt(
    const double K[/*3 or 2 ignoring last line*/][3], 
    double pix_tgt_coords[2], 
    const double normalized_tgt_coords[2])
{
  double *tp = pix_tgt_coords;
  const double *t = normalized_tgt_coords;
  tp[0] = t[0]*K[0][0]+t[1]*K[0][1]+t[2]*K[0][2];
  tp[0] = t[0]*K[1][0]+t[1]*K[1][1]+t[2]*K[1][2];
}
>>>>>>> b49d3200

//------------------------------------------------------------------------------
struct Trifocal3PointPositionTangentialSolver {
  using trifocal_model_t = std::array<Mat34, 3>;
  enum { MINIMUM_SAMPLES = 3 };
  enum { MAX_MODELS = 1 };

  //EIGEN_DEFINE_STL_VECTOR_SPECIALIZATION(trifocal_model_t);
  // datum_i[4 /*xy tgtx tgty*/][pp:npoints /* 3 for Chicago */]
  static void Solve(
      const Mat &datum_0,
      const Mat &datum_1,
      const Mat &datum_2,
      std::vector<trifocal_model_t> *trifocal_tensor) 
  {
    double p[io::pp::nviews][io::pp::npoints][io::ncoords2d];
    double tgt[io::pp::nviews][io::pp::npoints][io::ncoords2d]; 

    std::cerr << "TRIFOCAL LOG: Called Solve()\n";
    // pack into solver's efficient representation
    for (unsigned ip=0; ip < io::pp::npoints; ++ip) {
      p[0][ip][0] = datum_0(0,ip);
      p[0][ip][1] = datum_0(1,ip);
      tgt[0][ip][0] = datum_0(2,ip); 
      tgt[0][ip][1] = datum_0(3,ip); 
      
      p[1][ip][0] = datum_1(0,ip);
      p[1][ip][1] = datum_1(1,ip);
      tgt[1][ip][0] = datum_1(2,ip); 
      tgt[1][ip][1] = datum_1(3,ip); 
      
      p[2][ip][0] = datum_2(0,ip);
      p[2][ip][1] = datum_2(1,ip);
      tgt[2][ip][0] = datum_2(2,ip); 
      tgt[2][ip][1] = datum_2(3,ip); 
    }
    
    unsigned nsols_final = 0;
    unsigned id_sols[M::nsols];
    double  cameras[M::nsols][io::pp::nviews-1][4][3];  // first camera is always [I | 0]
    
    std::cerr << "TRIFOCAL LOG: Before minus::solve()\n" << std::endl;
    MiNuS::minus<chicago>::solve(p, tgt, cameras, id_sols, &nsols_final);
    //std::cerr << datum_0  "\n"; 
      
    // double R0[3][3] = {
    //                    {1,0,0},
    //                    {0,1,0},
    //                    {0,0,1}
    //                   };
    //   
    //  double T0[3][1] = {
    //                      {13.022176},
    //                      {-1.6546488},
    //                      {352.47945}
    //                     };

    //  double R1[3][3] = {   
    //                     {9.4083600000000001e-01,   2.7502399999999999e-01,   1.9796300000000000e-01},
    //                     {2.9655799999999999e-01,  -3.8560499999999998e-01,  -8.7370599999999998e-01},
    //                     {-1.6395499999999999e-01,   8.8072200000000000e-01,  -4.4435100000000000e-01}
    //                    };
    //  double T1[3][1] = { 
    //                      {8.70420714},
    //                      {-1.62157456},
    //                      {-352.61248141}
    //                    };

    //  double R2[3][3] = {
    //                     {0.970091125581631,   0.235130101826381,   0.060307903987350},
    //                     {0.151694164781553,  -0.393265050435905,  -0.906824944780907},
    //                     {-0.189504850701909,   0.888851188512892,  -0.417170799840706}
    //                    };

    //  double T2[3][1] = { 
    //                      {0.88920328},
    //                      {-14.05063273},
    //                      {-352.44248798}
    //                    };
    
   //fill C0* with for loop
    std::cerr << "Number of sols " << nsols_final << std::endl;
    std::vector<trifocal_model_t> &tt = *trifocal_tensor; // if I use the STL container, 
    // This I would have to change the some other pieces of code, maybe altering the entire logic of this program!!
    // std::cerr << "TRIFOCAL LOG: Antes de resize()\n" << std::endl;
    tt.resize(nsols_final);
    std::cerr << "TRIFOCAL LOG: Chamou resize()\n";
    //using trifocal_model_t = array<Mat34, 3>;
    for (unsigned s=0; s < nsols_final; ++s) {
      tt[s][0] = Mat34::Identity(); // view 0 [I | 0]
      for (unsigned v=1; v < io::pp::nviews; ++v) {
          memcpy(tt[s][v].data(), (double *) cameras[id_sols[s]][v], 9*sizeof(double));
          for (unsigned r=0; r < 3; ++r)
            tt[s][v](r,3) = cameras[id_sols[s]][v][3][r];
      }
    }
    //This is for hard coding test 
    //tt[0][0] = Mat34::Identity();
    //tt[0][1] = Mat34::Identity();
    //tt[0][2] = Mat34::Identity();
    //for(unsigned i=0;i<3;i++){
    //  for(unsigned j=0;j<4;j++){
    //    if(j<3){
    //      tt[0][0](i,j) = R0[i][j];
    //      tt[0][1](i,j) = R1[i][j];
    //      tt[0][2](i,j) = R2[i][j];
    //    }
    //    else{
    //      tt[0][0](i,j) = T0[i][1];
    //      tt[0][1](i,j) = T1[i][1];
    //      tt[0][2](i,j) = T2[i][1];
    //    }
    //  }                       
    //}
    // cout << "this is [R0|T0] " << "\n"; cout << tt[0][0] << "\n";
    // cout << "this is [R1|T1] " << "\n"; cout << tt[0][1] << "\n";
    // cout << "this is [R2|T2] " << "\n"; cout << tt[0][2] << "\n";
    
    // TODO: filter the solutions by:
    // - positive depth and 
    // - using tangent at 3rd point
    //
    //  if we know the rays are perfectly coplanar, we can just use cross
    // product within the plane instead of SVD
    std::cerr << "TRIFOCAL LOG: Finished ()Solve()\n";
  }
  
  // Gabriel's comment: If bearing is the bearing vector of the camera, Vec3 should be used instead of Mat32 or use &bearing.data()[0] 
  static double Error(
    const trifocal_model_t &tt,
    const Vec &bearing_0, // x,y,tangentialx,tangentialy
    const Vec &bearing_1,
<<<<<<< HEAD
    const Vec &bearing_2) {
    // std::cerr << "TRIFOCAL LOG: Called Error()\n";
=======
    const Vec &bearing_2,
    const Vec &nrmbearing_0,
    const Vec &nrmbearing_1,
    const Vec &nrmbearing_2) {
    //std::cerr << "TRIFOCAL LOG: Called Error()\n";
>>>>>>> b49d3200
    // Return the cost related to this model and those sample data point
    // Ideal algorithm:
    // 1) reconstruct the 3D points and orientations
    // 2) project the 3D points and orientations on all images_
    // 3) compute error 
    // 
    // In practice we ignore the directions and only reproject to one third view
    
    // 3x3: each column is x,y,1
    Mat3 bearing;
    bearing << bearing_0.head(2).homogeneous(),
               bearing_1.head(2).homogeneous(), 
               bearing_2.head(2).homogeneous();
    Mat3 nrmbearing;
    nrmbearing << nrmbearing_0.head(2).homogeneous(),
                  nrmbearing_1.head(2).homogeneous(), 
                  nrmbearing_2.head(2).homogeneous();
    // Using triangulation.hpp
    Vec4 triangulated_homg;
    unsigned third_view = 0;
    // pick the wider baseline. TODO: measure all pairwise translation distances
    if (tt[1].col(3).squaredNorm() > tt[2].col(3).squaredNorm()) {
      // TODO use triangulation from the three views at once
      TriangulateDLT(tt[0], bearing.col(0), tt[1], bearing.col(1), &triangulated_homg);
      third_view = 2;
    } else {
      TriangulateDLT(tt[0], bearing.col(0), tt[2], bearing.col(2), &triangulated_homg);
      third_view = 1;
    }
    
    // Computing the projection of triangulated points using projection.hpp
    // For prototyping and speed, for now we will only project to the third view
    // and report only one error
    Vec2 reprojected = Vec3(tt[third_view]*triangulated_homg).hnormalized();
    Vec2 measured    = bearing.col(third_view).hnormalized();
    //cout << "error " << (reprojected - measured).squaredNorm() << "\n";
    //cout << "triang " <<triangulated_homg <<"\n";
    //std::cerr << "TRIFOCAL LOG: Finished Error()\n";
    std::cerr << (pixel_reprojected-pixel_measured).squaredNorm()<<"\n";
    return (reprojected-measured).squaredNorm();
  }
};
//-----------------------------------------------------------------------------
static void
invert_intrinsics(
    const double K[/*3 or 2 ignoring last line*/][3], 
    const double pix_coords[2], 
    double normalized_coords[2])
{
  const double *px = pix_coords;
  double *nrm = normalized_coords;
  nrm[1] = (px[1] - K[1][2]) /K[1][1];
  nrm[0] = (px[0] - K[0][1]*nrm[1] - K[0][2])/K[0][0];
}

static void
invert_intrinsics_tgt(
    const double K[/*3 or 2 ignoring last line*/][3], 
    const double pix_tgt_coords[2], 
    double normalized_tgt_coords[2])
{
  const double *tp = pix_tgt_coords;
  double *t = normalized_tgt_coords;
  t[1] = tp[1]/K[1][1];
  t[0] = (tp[0] - K[0][1]*tp[1])/K[0][0];
}
// See big notes eq. 5.2.13 at beginning of the code.

//------------------------------------------------------------------------------
int iteration_global_debug = 0;

template<typename SolverArg,
         typename ErrorArg,
         typename ModelArg = Trifocal3PointPositionTangentialSolver::trifocal_model_t>
class ThreeViewKernel {
 public:
   using Solver = SolverArg;
   using Model = ModelArg;
   using ErrorT = ErrorArg;

  ThreeViewKernel(const Mat &x1, const Mat &x2, const Mat &x3, const Mat &nrmx1, &nrmx2, &nrmx3) : x1_(x1), x2_(x2), x3_(x3), nrmx1_(nrmx1), nrmx2_(nrmx2), nrmx3_(nrmx3) {}

  /// The minimal number of point required for the model estimation
  enum { MINIMUM_SAMPLES = Solver::MINIMUM_SAMPLES };
  /// The number of models that the minimal solver could return.
  enum { MAX_MODELS = Solver::MAX_MODELS };

  /// Extract required sample and fit model(s) to the sample
  void Fit(const vector<uint32_t> &samples, vector<Model> *models) const {
    const auto
      x1 = ExtractColumns(x1_, samples),
      x2 = ExtractColumns(x2_, samples),
      x3 = ExtractColumns(x3_, samples);
    Solver::Solve(x1, x2, x3, models);
    std::cout << "DEBUG: " << iteration_global_debug++ <<std::endl;
  }
  /// Return the error associated to the model and sample^nth point
  double Error(uint32_t sample, const Model &model) const {
    return ErrorArg::Error(model, x1_.col(sample), x2_.col(sample), x3_.col(sample), nrmx1_.col(sample), nrmx2_.col(sample, nrmx3_.col(sample)));
  }

  /// Number of putative point
  size_t NumSamples() const {
    return static_cast<size_t>(x1_.cols());
  }

  /// Compute a model on sampled datum_
  static void Solve(const Mat &x1, const Mat &x2, const Mat &x3, vector<Model> *models) {
    // By offering this, Kernel types can be passed to templates.
    Solver::Solve(x1, x2, x3, models);
  }
  protected:
    const Mat &x1_, &x2_, &x3_; // corresponding point of the trifical configuration
    // x_i[4 /*xy tgtx tgty*/][npts /* total number of tracks */]
};


struct TrifocalSampleApp {
 public:

   void ProcessCmdLine(int argc, char **argv) {
     CmdLine cmd;
     cmd.add( make_option('a', image_filenames_[0], "image_a") );
     cmd.add( make_option('b', image_filenames_[1], "image_b") );
     cmd.add( make_option('c', image_filenames_[2], "image_c") );
     cmd.add( make_option('K', intrinsics_filename_, "K matrix") );
    
     try {
       if (argc == 1) throw string("Invalid command line parameter.");
       cmd.process(argc, argv);
     } catch (const string& s) {
       cerr << "Usage: " << argv[0] << '\n' << endl;
       cerr << s << endl;
       exit(EXIT_FAILURE);
     }
  }
   
  void ExtractKeypoints() {
     // Call Keypoint extractor
     using namespace openMVG::features;
     unique_ptr<Image_describer> image_describer;
     image_describer.reset(new SIFT_Anatomy_Image_describer(SIFT_Anatomy_Image_describer::Params()));

     if (!image_describer) {
       cerr << "Invalid Image_describer type" << endl;
       exit(EXIT_FAILURE);
     }
     for (const int image_idx : {0,1,2})
     {
       if (ReadImage(image_filenames_[image_idx].c_str(), &images_[image_idx]))
         image_describer->Describe(images_[image_idx], regions_per_image_[image_idx]);
     }
  }

  void MatchKeypoints() {
    //--
    // Compute corresponding points {{0,1}, {1,2}}
    //--
    //-- Perform matching -> find Nearest neighbor, filtered with Distance ratio
    //unique_ptr<Matcher> collectionMatcher(new Cascade_Hashing_Matcher_Regions(fDistRatio));
    //collectionMatcher->Match(regions_provider, {{0,1}, {1,2}}, pairwise_matches_, &progress);
    matching::DistanceRatioMatch(
      0.8, matching::BRUTE_FORCE_L2,
      * regions_per_image_.at(0).get(),
      * regions_per_image_.at(1).get(),
      pairwise_matches_[{0,1}]);
    matching::DistanceRatioMatch(
      0.8, matching::BRUTE_FORCE_L2,
      * regions_per_image_.at(1).get(),
      * regions_per_image_.at(2).get(),
      pairwise_matches_[{1,2}]);
  }

  void ComputeTracks() {
      openMVG::tracks::TracksBuilder track_builder;
      track_builder.Build(pairwise_matches_);
      track_builder.Filter(3);
      track_builder.ExportToSTL(tracks_);
      // TODO(gabriel): keep only 3 true tracks
  }

  void Stats() {
      // Display some statistics
      cout
        <<  regions_per_image_.at(0)->RegionCount() << " #Features on image A" << endl
        <<  regions_per_image_.at(1)->RegionCount() << " #Features on image B" << endl
        <<  regions_per_image_.at(2)->RegionCount() << " #Features on image C" << endl
        << pairwise_matches_.at({0,1}).size() << " #matches with Distance Ratio filter" << endl
        << pairwise_matches_.at({1,2}).size() << " #matches with Distance Ratio filter" << endl
        << tracks_.size() << " #tracks" << endl;
  }

  void ExtractXYOrientation() {
      sio_regions_ = array<const SIFT_Regions*, 3> ({
        dynamic_cast<SIFT_Regions*>(regions_per_image_.at(0).get()),
        dynamic_cast<SIFT_Regions*>(regions_per_image_.at(1).get()),
        dynamic_cast<SIFT_Regions*>(regions_per_image_.at(2).get())
      });
      //
      // Build datum_ (corresponding {x,y,orientation})
      //
      datum_[0].resize(4, tracks_.size());
      datum_[1].resize(4, tracks_.size());
      datum_[2].resize(4, tracks_.size());
      int idx = 0;
      for (const auto &track_it: tracks_) {
        auto iter = track_it.second.cbegin();
        const uint32_t
          i = iter->second,
          j = (++iter)->second,
          k = (++iter)->second;
        //
        const auto feature_i = sio_regions_[0]->Features()[i];
        const auto feature_j = sio_regions_[1]->Features()[j];
        const auto feature_k = sio_regions_[2]->Features()[k];
        datum_[0].col(idx) << feature_i.x(), feature_i.y(), 
          cos(feature_i.orientation()), sin(feature_i.orientation());
        // datum_[0].col(idx) << feature_i.x(), feature_i.y(), feature_i.orientation();
        datum_[1].col(idx) << feature_j.x(), feature_j.y(), 
          cos(feature_j.orientation()), sin(feature_j.orientation());
        datum_[2].col(idx) << feature_k.x(), feature_k.y(), 
          cos(feature_k.orientation()), sin(feature_k.orientation());
        for (unsigned v=0; v < 3; ++v) {
          invert_intrinsics(K_, datum_[v].col(idx).data(), datum_[v].col(idx).data());
          invert_intrinsics_tgt(K_, datum_[v].col(idx).data()+2, datum_[v].col(idx).data()+2);
        }
        ++idx;
      }
  }

  void Display() {
    //
    // Display demo
    //
    const int svg_w = images_[0].Width();
    const int svg_h = images_[0].Height() + images_[1].Height() + images_[2].Height();
    svg::svgDrawer svg_stream(svg_w, svg_h);

    // Draw image side by side
    svg_stream.drawImage(image_filenames_[0], images_[0].Width(), images_[0].Height());
    svg_stream.drawImage(image_filenames_[1], images_[1].Width(), images_[1].Height(), 0, images_[0].Height());
    svg_stream.drawImage(image_filenames_[2], images_[2].Width(), images_[2].Height(), 0, images_[0].Height() + images_[1].Height());

    unsigned track_id=0;
    for (const auto &track_it: tracks_) {
    //TODO: find examples of features: point in curve(3), edge(33) 
      auto iter = track_it.second.cbegin();
      const uint32_t
        i = iter->second,
        j = (++iter)->second,
        k = (++iter)->second;
      //
      const auto feature_i = sio_regions_[0]->Features()[i];
      const auto feature_j = sio_regions_[1]->Features()[j];
      const auto feature_k = sio_regions_[2]->Features()[k];

      svg_stream.drawCircle(
        feature_i.x(), feature_i.y(), feature_i.scale(),
        svg::svgStyle().stroke("yellow", 1));
      svg_stream.drawCircle(
        feature_j.x(), feature_j.y() + images_[0].Height(), feature_j.scale(),
        svg::svgStyle().stroke("yellow", 1));
      svg_stream.drawCircle(
        feature_k.x(), feature_k.y() + images_[0].Height() + images_[1].Height(), feature_k.scale(),
        svg::svgStyle().stroke("yellow", 1));
      //TODO: Tangent line segments in yellow and if inlier -> in green
      svg_stream.drawText(
        feature_i.x()+20, feature_i.y()-20, 6.0f, std::to_string(track_id));
     
      svg_stream.drawLine(
        feature_i.x(), feature_i.y(),
        feature_i.x()+20*cos(feature_i.orientation()), feature_i.y() + 20*sin(feature_i.orientation()) ,
        svg::svgStyle().stroke("yellow", 1)); 
      svg_stream.drawLine(
        feature_j.x(), feature_j.y() + images_[0].Height(),
        feature_j.x()+20*cos(feature_j.orientation()), feature_j.y() + images_[0].Height()+ 20*sin(feature_j.orientation()),
        svg::svgStyle().stroke("yellow", 1));
      svg_stream.drawLine(
        feature_k.x(), feature_k.y() + images_[0].Height() + images_[1].Height(),
        feature_k.x()+ 20*sin(feature_k.orientation()), feature_k.y() + images_[0].Height() + images_[1].Height()+ 20*sin(feature_k.orientation()), //it seems that this last tangent is wrong!!
        svg::svgStyle().stroke("yellow", 1));

      svg_stream.drawLine(
        feature_i.x(), feature_i.y(),
        feature_j.x(), feature_j.y() + images_[0].Height(),
        svg::svgStyle().stroke("blue", 1));
      svg_stream.drawLine(
        feature_i.x(), feature_i.y(),
        feature_j.x(), feature_j.y() + images_[0].Height(),
        svg::svgStyle().stroke("blue", 1));
      svg_stream.drawLine(
        feature_j.x(), feature_j.y() + images_[0].Height(),
        feature_k.x(), feature_k.y() + images_[0].Height() + images_[1].Height(),
        svg::svgStyle().stroke("blue", 1));
      track_id++;
    }
    ofstream svg_file( "trifocal_track_demo.svg" );
    if (svg_file.is_open()) {
      svg_file << svg_stream.closeSvgFile().str();
    }
  }
  
  void DisplayDesiredIds() {
    //
    // Display desired ids
    //
    const int svg_w = images_[0].Width();
    const int svg_h = images_[0].Height() + images_[1].Height() + images_[2].Height();
    svg::svgDrawer svg_stream(svg_w, svg_h);

    // Draw image side by side
    svg_stream.drawImage(image_filenames_[0], images_[0].Width(), images_[0].Height());
    svg_stream.drawImage(image_filenames_[1], images_[1].Width(), images_[1].Height(), 0, images_[0].Height());
    svg_stream.drawImage(image_filenames_[2], images_[2].Width(), images_[2].Height(), 0, images_[0].Height() + images_[1].Height());

    constexpr unsigned n_ids = 5;
    unsigned desired_ids[n_ids] = {13, 23, 33, 63, 53};
    unsigned track_id=0;
    for (const auto &track_it: tracks_)
    {
      bool found=false;
      for (unsigned i=0; i < n_ids; ++i)
        if (track_id == desired_ids[i])
          found = true;
          
      if (!found) {
        //cout<< found << endl;
        track_id++;
        continue;
      }
    //TODO: find examples of features: point in curve(3), edge(33) 
      auto iter = track_it.second.cbegin();
      
   uint32_t
        i = iter->second,
        j = (++iter)->second,
        k = (++iter)->second;
      //
      const auto feature_i = sio_regions_[0]->Features()[i];
      const auto feature_j = sio_regions_[1]->Features()[j];
      const auto feature_k = sio_regions_[2]->Features()[k];

      svg_stream.drawCircle(
        feature_i.x(), feature_i.y(), feature_i.scale(),
        svg::svgStyle().stroke("navy", 1));
      svg_stream.drawCircle(
        feature_j.x(), feature_j.y() + images_[0].Height(), feature_k.scale(),
        svg::svgStyle().stroke("navy", 1));
      svg_stream.drawCircle(
        feature_k.x(), feature_k.y() + images_[0].Height() + images_[1].Height(), feature_j.scale(),
        svg::svgStyle().stroke("navy", 1));
      //TODO: Tangent line segments in yellow and if inlier -> in green
      svg_stream.drawText(
        feature_i.x()+20, feature_i.y()-20, 6.0f, std::to_string(track_id));
     
      svg_stream.drawLine(
        feature_i.x(), feature_i.y(),
        feature_i.x()+20*cos(feature_i.orientation()), feature_i.y() + 20*sin(feature_i.orientation()) ,
        svg::svgStyle().stroke("yellow", 1)); 
      svg_stream.drawLine(
        feature_j.x(), feature_j.y() + images_[0].Height(),
        feature_j.x()+20*cos(feature_j.orientation()), feature_j.y() + images_[0].Height()+ 20*sin(feature_j.orientation()),
        svg::svgStyle().stroke("yellow", 1));
      svg_stream.drawLine(
        feature_k.x(), feature_k.y() + images_[0].Height() + images_[1].Height(),
        feature_k.x()+ 20*sin(feature_k.orientation()), feature_k.y() + images_[0].Height() + images_[1].Height()+ 20*sin(feature_k.orientation()), //it seems that this last tangent is wrong!!
        svg::svgStyle().stroke("yellow", 1));

      svg_stream.drawLine(
        feature_i.x(), feature_i.y(),
        feature_j.x(), feature_j.y() + images_[0].Height(),
        svg::svgStyle().stroke("blue", 1));
      svg_stream.drawLine(
        feature_i.x(), feature_i.y(),
        feature_j.x(), feature_j.y() + images_[0].Height(),
        svg::svgStyle().stroke("blue", 1));
      svg_stream.drawLine(
        feature_j.x(), feature_j.y() + images_[0].Height(),
        feature_k.x(), feature_k.y() + images_[0].Height() + images_[1].Height(),
        svg::svgStyle().stroke("blue", 1));
      track_id++;
    }
    ofstream svg_file( "trifocal_track_desired_ids.svg" );
    if (svg_file.is_open())
    {
      svg_file << svg_stream.closeSvgFile().str();
    }
  }
//3 files trifocal_track,trifocal_inlier,track_inlier, return the correct matrices, pass to solver datum desired i,print feature sca scale
  void RobustSolve() {
    using TrifocalKernel = 
      ThreeViewKernel<Trifocal3PointPositionTangentialSolver, 
                      Trifocal3PointPositionTangentialSolver>;
    Mat43 nrmdatum_; 
    constexpr unsigned n_ids = 5;
    unsigned desired_ids[n_ids] = {13, 23, 33, 63, 53};
    // example: vec_inliers_ = {2, 4}  --> {33, 53} ids into orig
    array<Mat,3> Ds;
    Ds[0].resize(4,n_ids);
    Ds[1].resize(4,n_ids);
    Ds[2].resize(4,n_ids);
    //std::cerr << Ds[0].cols() << "\n";
    unsigned track_id=0;
    //going to try with calling the value of datum_[0].cols()
    for(unsigned i=0;i<datum_[0].cols();i++){
      for(unsigned j=0;j<n_ids;j++){
        if(i ==  desired_ids[j]){
          //cout << i<<"\n";
          for(unsigned k=0;k<4;k++){
            Ds[0](k, track_id) = datum_[0].col(desired_ids[j])[k];
            Ds[1](k, track_id) = datum_[1].col(desired_ids[j])[k];
            Ds[2](k, track_id) = datum_[2].col(desired_ids[j])[k];
          }
          track_id++;
        }
      }
    }
    //cout <<  Ds[0] << "\n";
    const TrifocalKernel trifocal_kernel(datum_[0], datum_[1], datum_[2], nrmdatum_[0], nrmdatum_[1], nrmdatum_[2]);
    //const TrifocalKernel trifocal_kernel(Ds[0], Ds[1], Ds[2]);

    const double threshold_pix = 0.01; // 5*5 Gabriel's note : changing this for see what happens
    const unsigned max_iteration =1; // testing
    const auto model = MaxConsensus(trifocal_kernel, 
        ScorerEvaluator<TrifocalKernel>(threshold_pix), &vec_inliers_,max_iteration);
    // TODO(gabriel) recontruct from inliers and best models to show as PLY
  }

  void DisplayInliers() { //Display inliers only
    const int svg_w = images_[0].Width();
    const int svg_h = images_[0].Height() + images_[1].Height() + images_[2].Height();
    svg::svgDrawer svg_stream(svg_w, svg_h);

    // Draw image side by side
    svg_stream.drawImage(image_filenames_[0], images_[0].Width(), images_[0].Height());
    svg_stream.drawImage(image_filenames_[1], images_[1].Width(), images_[1].Height(), 0, images_[0].Height());
    svg_stream.drawImage(image_filenames_[2], images_[2].Width(), images_[2].Height(), 0, images_[0].Height() + images_[1].Height());
    
    constexpr unsigned n_inlier_pp = 3;
    unsigned desired_inliers[n_inlier_pp] = {13, 23, 63};
    unsigned track_inlier=0;
    for (const auto &track_it: tracks_)
    {
      bool inlier=false;
      for (unsigned i=0; i < n_inlier_pp; ++i)
        if (track_inlier == desired_inliers[i])
          inlier = true;
          
      if (!inlier) {
        track_inlier++;
        continue;
      }
      
      auto iter = track_it.second.cbegin();
      const uint32_t
        i = iter->second,
        j = (++iter)->second,
        k = (++iter)->second;
      //
      const auto feature_i = sio_regions_[0]->Features()[i];
      const auto feature_j = sio_regions_[1]->Features()[j];
      const auto feature_k = sio_regions_[2]->Features()[k];
      //cout<<"cyka"<<endl; 
      svg_stream.drawCircle(
        feature_i.x(), feature_i.y(), feature_i.scale(),
        svg::svgStyle().stroke("green", 1));
      svg_stream.drawCircle(
        feature_j.x(), feature_j.y() + images_[0].Height(), feature_j.scale(),
        svg::svgStyle().stroke("green", 1));
      svg_stream.drawCircle(
        feature_k.x(), feature_k.y() + images_[0].Height() + images_[1].Height(), feature_k.scale(),
        svg::svgStyle().stroke("green", 1));
      //TODO: Tangent line segments in yellow and if inlier -> in green
      svg_stream.drawText(
        feature_i.x()+20, feature_i.y()-20, 6.0f, std::to_string(track_inlier));
     
      svg_stream.drawLine(
        feature_i.x(), feature_i.y(),
        feature_i.x()+20*cos(feature_i.orientation()), feature_i.y() + 20*sin(feature_i.orientation()) ,
        svg::svgStyle().stroke("yellow", 1)); 
      svg_stream.drawLine(
        feature_j.x(), feature_j.y() + images_[0].Height(),
        feature_j.x()+20*cos(feature_j.orientation()), feature_j.y() + images_[0].Height()+ 20*sin(feature_j.orientation()),
        svg::svgStyle().stroke("yellow", 1));
      svg_stream.drawLine(
        feature_k.x(), feature_k.y() + images_[0].Height() + images_[1].Height(),
        feature_k.x()+ 20*sin(feature_k.orientation()), feature_k.y() + images_[0].Height() + images_[1].Height()+ 20*sin(feature_k.orientation()),
        svg::svgStyle().stroke("yellow", 1));

      svg_stream.drawLine(
        feature_i.x(), feature_i.y(),
        feature_j.x(), feature_j.y() + images_[0].Height(),
        svg::svgStyle().stroke("lightblue", 1));
      svg_stream.drawLine(
        feature_i.x(), feature_i.y(),
        feature_j.x(), feature_j.y() + images_[0].Height(),
        svg::svgStyle().stroke("lightblue", 1));
      svg_stream.drawLine(
        feature_j.x(), feature_j.y() + images_[0].Height(),
        feature_k.x(), feature_k.y() + images_[0].Height() + images_[1].Height(),
        svg::svgStyle().stroke("lightblue", 1));
      track_inlier++;
    }
    ofstream svg_file( "trifocal_track_inliers.svg" );
    if (svg_file.is_open())
    {
      svg_file << svg_stream.closeSvgFile().str();
    }
  }
//display inliers and and tracks
  void DisplayInliersCamerasAndPoints() {
    // TODO We can then display the inlier and the 3D camera configuration as PLY

    const int svg_w = images_[0].Width();
    const int svg_h = images_[0].Height() + images_[1].Height() + images_[2].Height();
    svg::svgDrawer svg_stream(svg_w, svg_h);

    // Draw image side by side
    svg_stream.drawImage(image_filenames_[0], images_[0].Width(), images_[0].Height());
    svg_stream.drawImage(image_filenames_[1], images_[1].Width(), images_[1].Height(), 0, images_[0].Height());
    svg_stream.drawImage(image_filenames_[2], images_[2].Width(), images_[2].Height(), 0, images_[0].Height() + images_[1].Height());
    
    constexpr unsigned n_ids = 5;
    unsigned desired_ids[n_ids] = {13, 23, 33, 63, 53};
    //constexpr unsigned n_ids_test = 5;
    //unsigned desired_ids_test[n_ids] = {13, 23, 33, 43, 53};
    // constexpr unsigned n_inlier_pp = 3;
    //unsigned desired_inliers[n_inlier_pp] = {13, 23, 43};//the only inlier that matches with desired id is 13
    vector<uint32_t>desired_inliers_vector; 
    desired_inliers_vector.resize(vec_inliers_.size()) ;
    //using this for loop for get desired_inliers_vector output
    for (unsigned j = 0; j < desired_inliers_vector.size(); j++) {
        //desired_inliers_vector.at(j) = desired_ids[vec_inliers_.at(j)];
        desired_inliers_vector.at(j) = vec_inliers_.at(j);
        //cout << desired_inliers_vector.at(j) <<" " ;
      }
    //unsigned desired_inliers[n_inlier_pp] = {desired_inliers_vector.at(13), 
    //                                         desired_inliers_vector.at(23),
    //                                         desired_inliers_vector.at(63)};//these are the selected inliers from vec_inliers_. Its easier select the result got from robustsolve() than select in robustsolve()
    unsigned track_id=0;
    for (const auto &track_it: tracks_) {
      auto iter = track_it.second.cbegin();
      const uint32_t
        i = iter->second,
        j = (++iter)->second,
        k = (++iter)->second;
      //
      const auto feature_i = sio_regions_[0]->Features()[i];
      const auto feature_j = sio_regions_[1]->Features()[j];
      const auto feature_k = sio_regions_[2]->Features()[k];
      for (unsigned i=0; i < n_ids; ++i)
        if (track_id == desired_ids[i]) { //this part is literaly overwriting the inliers
          //cout<<"blyat"<<endl;
           svg_stream.drawCircle(
              feature_i.x(), feature_i.y(), feature_i.scale(),
              svg::svgStyle().stroke("yellow", 1));
           svg_stream.drawCircle(
              feature_j.x(), feature_j.y() + images_[0].Height(), feature_k.scale(),
              svg::svgStyle().stroke("yellow", 1));
           svg_stream.drawCircle(
              feature_k.x(), feature_k.y() + images_[0].Height() + images_[1].Height(), feature_k.scale(),
              svg::svgStyle().stroke("yellow", 1));
            //TODO: Tangent line segments in yellow and if inlier -> in green
            svg_stream.drawText(
              feature_i.x()+20, feature_i.y()-20, 6.0f, std::to_string(track_id));
     
            svg_stream.drawLine(
              feature_i.x(), feature_i.y(),
              feature_i.x()+20*cos(feature_i.orientation()), feature_i.y() + 20*sin(feature_i.orientation()) ,
              svg::svgStyle().stroke("yellow", 1)); 
            svg_stream.drawLine(
              feature_j.x(), feature_j.y() + images_[0].Height(),
              feature_j.x()+20*cos(feature_j.orientation()), feature_j.y() + images_[0].Height()+ 20*sin(feature_j.orientation()),
              svg::svgStyle().stroke("yellow", 1));
            svg_stream.drawLine(
              feature_k.x(), feature_k.y() + images_[0].Height() + images_[1].Height(),
              feature_k.x()+ 20*sin(feature_k.orientation()), feature_k.y() + images_[0].Height() + images_[1].Height()+ 20*sin(feature_k.orientation()), //it seems that this last tangent is wrong!!
              svg::svgStyle().stroke("yellow", 1));

            svg_stream.drawLine(
              feature_i.x(), feature_i.y(),
              feature_j.x(), feature_j.y() + images_[0].Height(),
              svg::svgStyle().stroke("blue", 1));
            svg_stream.drawLine(
              feature_i.x(), feature_i.y(),
              feature_j.x(), feature_j.y() + images_[0].Height(),
              svg::svgStyle().stroke("blue", 1));
            svg_stream.drawLine(
              feature_j.x(), feature_j.y() + images_[0].Height(),
              feature_k.x(), feature_k.y() + images_[0].Height() + images_[1].Height(),
              svg::svgStyle().stroke("blue", 1));
          }
      track_id++;
    }
    
    unsigned track_inlier = 0;
    for (const auto &track_it: tracks_)
    {
      auto iter = track_it.second.cbegin();
      const uint32_t
        i = iter->second,
        j = (++iter)->second,
        k = (++iter)->second;
      //
      const auto feature_i = sio_regions_[0]->Features()[i];
      const auto feature_j = sio_regions_[1]->Features()[j];
      const auto feature_k = sio_regions_[2]->Features()[k];
      for (unsigned i=0; i < desired_inliers_vector.size(); ++i)
        if (track_inlier == desired_inliers_vector.at(i)) {
          //cout<<"cyka"<<endl; 
          svg_stream.drawCircle(
             feature_i.x(), feature_i.y(), feature_i.scale(),
             svg::svgStyle().stroke("green", 1));
          svg_stream.drawCircle(
            feature_j.x(), feature_j.y() + images_[0].Height(), feature_j.scale(),
            svg::svgStyle().stroke("green", 1));
          svg_stream.drawCircle(
            feature_k.x(), feature_k.y() + images_[0].Height() + images_[1].Height(), feature_k.scale(),
            svg::svgStyle().stroke("green", 1));
          //TODO: Tangent line segments in yellow and if inlier -> in green
          svg_stream.drawText(
            feature_i.x()+20, feature_i.y()-20, 6.0f, std::to_string(track_inlier));
     
          svg_stream.drawLine(
            feature_i.x(), feature_i.y(),
            feature_i.x()+20*cos(feature_i.orientation()), feature_i.y() + 20*sin(feature_i.orientation()) ,
            svg::svgStyle().stroke("yellow", 1)); 
          svg_stream.drawLine(
            feature_j.x(), feature_j.y() + images_[0].Height(),
            feature_j.x()+20*cos(feature_j.orientation()), feature_j.y() + images_[0].Height()+ 20*sin(feature_j.orientation()),
            svg::svgStyle().stroke("yellow", 1));
          svg_stream.drawLine(
            feature_k.x(), feature_k.y() + images_[0].Height() + images_[1].Height(),
            feature_k.x()+ 20*sin(feature_k.orientation()), feature_k.y() + images_[0].Height() + images_[1].Height()+ 20*sin(feature_k.orientation()),
            svg::svgStyle().stroke("yellow", 1));

          svg_stream.drawLine(
            feature_i.x(), feature_i.y(),
            feature_j.x(), feature_j.y() + images_[0].Height(),
            svg::svgStyle().stroke("lightblue", 1));
          svg_stream.drawLine(
            feature_i.x(), feature_i.y(),
            feature_j.x(), feature_j.y() + images_[0].Height(),
            svg::svgStyle().stroke("lightblue", 1));
          svg_stream.drawLine(
            feature_j.x(), feature_j.y() + images_[0].Height(),
            feature_k.x(), feature_k.y() + images_[0].Height() + images_[1].Height(),
            svg::svgStyle().stroke("lightblue", 1));
        }
      track_inlier++;
    }
    ofstream svg_file( "trifocal_track.svg" );
    if (svg_file.is_open())
    {
      svg_file << svg_stream.closeSvgFile().str();
    }
  }

  void DisplayInliersCamerasAndPointsSIFT() {
    // TODO We can then display the inlier and the 3D camera configuration as PLY

    const int svg_w = images_[0].Width();
    const int svg_h = images_[0].Height() + images_[1].Height() + images_[2].Height();
    svg::svgDrawer svg_stream(svg_w, svg_h);

    // Draw image side by side
    svg_stream.drawImage(image_filenames_[0], images_[0].Width(), images_[0].Height());
    svg_stream.drawImage(image_filenames_[1], images_[1].Width(), images_[1].Height(), 0, images_[0].Height());
    svg_stream.drawImage(image_filenames_[2], images_[2].Width(), images_[2].Height(), 0, images_[0].Height() + images_[1].Height());
    
    unsigned track_id=0;
    constexpr unsigned n_ids = 5;
    unsigned desired_ids[n_ids] = {13, 23, 33, 63, 53};
    constexpr unsigned n_inlier_pp = 3;
    unsigned desired_inliers[n_inlier_pp] = {13, 23, 43};
    unsigned track_inlier=0;
    for (const auto &track_it: tracks_)
    {
      bool found=false;
      bool inlier=false;
      
      auto iter = track_it.second.cbegin();
      const uint32_t
        i = iter->second,
        j = (++iter)->second,
        k = (++iter)->second;
      //
      const auto feature_i = sio_regions_[0]->Features()[i];
      const auto feature_j = sio_regions_[1]->Features()[j];
      const auto feature_k = sio_regions_[2]->Features()[k];
      for (unsigned i=0; i < n_ids; ++i)
        if (track_id == desired_ids[i]) { //this part is literaly overwriting the inliers
          found = true;
      //cout<<"blyat"<<endl;//using sigma instead is a gives an error in build
      svg_stream.drawCircle(
        feature_i.x(), feature_i.y(), 2*feature_i.scale(),
        svg::svgStyle().stroke("yellow", 1));
      svg_stream.drawCircle(
        feature_j.x(), feature_j.y() + images_[0].Height(), feature_k.scale(),
        svg::svgStyle().stroke("yellow", 1));
      svg_stream.drawCircle(
        feature_k.x(), feature_k.y() + images_[0].Height() + images_[1].Height(), feature_k.scale(),
        svg::svgStyle().stroke("yellow", 1));
      //TODO: Tangent line segments in yellow and if inlier -> in green
      svg_stream.drawText(
        feature_i.x()+20, feature_i.y()-20, 6.0f, std::to_string(track_id));
     
      svg_stream.drawLine(
        feature_i.x(), feature_i.y(),
        feature_i.x()+20*cos(feature_i.orientation()), feature_i.y() + 20*sin(feature_i.orientation()) ,
        svg::svgStyle().stroke("yellow", 1)); 
      svg_stream.drawLine(
        feature_j.x(), feature_j.y() + images_[0].Height(),
        feature_j.x()+20*cos(feature_j.orientation()), feature_j.y() + images_[0].Height()+ 20*sin(feature_j.orientation()),
        svg::svgStyle().stroke("yellow", 1));
      svg_stream.drawLine(
        feature_k.x(), feature_k.y() + images_[0].Height() + images_[1].Height(),
        feature_k.x()+ 20*sin(feature_k.orientation()), feature_k.y() + images_[0].Height() + images_[1].Height()+ 20*sin(feature_k.orientation()), //it seems that this last tangent is wrong!!
        svg::svgStyle().stroke("yellow", 1));

      svg_stream.drawLine(
        feature_i.x(), feature_i.y(),
        feature_j.x(), feature_j.y() + images_[0].Height(),
        svg::svgStyle().stroke("blue", 1));
      svg_stream.drawLine(
        feature_i.x(), feature_i.y(),
        feature_j.x(), feature_j.y() + images_[0].Height(),
        svg::svgStyle().stroke("blue", 1));
      svg_stream.drawLine(
        feature_j.x(), feature_j.y() + images_[0].Height(),
        feature_k.x(), feature_k.y() + images_[0].Height() + images_[1].Height(),
        svg::svgStyle().stroke("blue", 1));
      track_id++;
          }
      if (!found) {
        track_id++;
        continue;
      }
     track_id++;
    }
    for (const auto &track_it: tracks_)
    {
      bool inlier=false;
      
      auto iter = track_it.second.cbegin();
      const uint32_t
        i = iter->second,
        j = (++iter)->second,
        k = (++iter)->second;
      //
      const auto feature_i = sio_regions_[0]->Features()[i];
      const auto feature_j = sio_regions_[1]->Features()[j];
      const auto feature_k = sio_regions_[2]->Features()[k];
      for (unsigned i=0; i < n_inlier_pp; ++i)
        if (track_inlier == desired_inliers[i]){
         //cout<<"cyka"<<endl; 
         svg_stream.drawCircle(
            feature_i.x(), feature_i.y(), feature_i.scale(),
            svg::svgStyle().stroke("green", 1));
          svg_stream.drawCircle(
            feature_j.x(), feature_j.y() + images_[0].Height(), feature_j.scale(),
            svg::svgStyle().stroke("green", 1));
          svg_stream.drawCircle(
            feature_k.x(), feature_k.y() + images_[0].Height() + images_[1].Height(), feature_k.scale(),
            svg::svgStyle().stroke("green", 1));
          //TODO: Tangent line segments in yellow and if inlier -> in green
          svg_stream.drawText(
            feature_i.x()+20, feature_i.y()-20, 6.0f, std::to_string(track_inlier));
     
      svg_stream.drawLine(
        feature_i.x(), feature_i.y(),
        feature_i.x()+20*cos(feature_i.orientation()), feature_i.y() + 20*sin(feature_i.orientation()) ,
        svg::svgStyle().stroke("yellow", 1)); 
      svg_stream.drawLine(
        feature_j.x(), feature_j.y() + images_[0].Height(),
        feature_j.x()+20*cos(feature_j.orientation()), feature_j.y() + images_[0].Height()+ 20*sin(feature_j.orientation()),
        svg::svgStyle().stroke("yellow", 1));
      svg_stream.drawLine(
        feature_k.x(), feature_k.y() + images_[0].Height() + images_[1].Height(),
        feature_k.x()+ 20*sin(feature_k.orientation()), feature_k.y() + images_[0].Height() + images_[1].Height()+ 20*sin(feature_k.orientation()),
        svg::svgStyle().stroke("yellow", 1));

      svg_stream.drawLine(
        feature_i.x(), feature_i.y(),
        feature_j.x(), feature_j.y() + images_[0].Height(),
        svg::svgStyle().stroke("lightblue", 1));
      svg_stream.drawLine(
        feature_i.x(), feature_i.y(),
        feature_j.x(), feature_j.y() + images_[0].Height(),
        svg::svgStyle().stroke("lightblue", 1));
      svg_stream.drawLine(
        feature_j.x(), feature_j.y() + images_[0].Height(),
        feature_k.x(), feature_k.y() + images_[0].Height() + images_[1].Height(),
        svg::svgStyle().stroke("lightblue", 1));
          inlier = true;
        }  
      if (!inlier) {
        track_inlier++;
        continue;
      }
     track_inlier++;
    }
    ofstream svg_file( "trifocal_track_SIFT.svg" );
    if (svg_file.is_open())
    {
      svg_file << svg_stream.closeSvgFile().str();
    }
  }

  
  // ---------------------------------------------------------------------------
  // Data
  // ---------------------------------------------------------------------------
 
   
  // 3x3 intrinsic matrix for this default test case
  // This representation is specific for fast non-homog action
  // Just eliminate last row 
  //
  // This matrix is calib.intrinsic for the synthcurves spherical dataset
  double K_[2][3] = {  // some default value for testing
    {2584.9325098195013197, 0, 249.77137587221417903},
    {0, 2584.7918606057692159, 278.31267937919352562}
   //  0 0 1 
  };
  
  // The three images used to compute the trifocal configuration
  array<string, 3> image_filenames_;
  string intrinsics_filename_;
  array<Image<unsigned char>, 3> images_;
  
  // Features
  map<IndexT, unique_ptr<features::Regions>> regions_per_image_;
  array<const SIFT_Regions*, 3> sio_regions_; // a cast on regions_per_image_
  array<Mat, io::pp::nviews> datum_; // x,y,orientation across 3 views
  // datum_[view][4 /*xy tgtx tgty*/][npts /* total number of tracks */];
  // datum_[v][1][p] = y coordinate of point p in view v
  
  // Matches
  matching::PairWiseMatches pairwise_matches_;
 
  // Tracks 
  openMVG::tracks::STLMAPTracks tracks_;
  
  // Vector of inliers for the best fit found
  vector<uint32_t> vec_inliers_;
};

int main(int argc, char **argv) {
  TrifocalSampleApp T;
  
  T.ProcessCmdLine(argc, argv);
  T.ExtractKeypoints();
  T.MatchKeypoints();
  T.ComputeTracks();
  T.Stats();
  T.ExtractXYOrientation();
  T.Display();
  T.DisplayDesiredIds();
  T.RobustSolve();
  // T.DisplayInliers();
  T.DisplayInliersCamerasAndPoints();
  // T.DisplayInliersCamerasAndPointsSIFT();

  return EXIT_SUCCESS;
}<|MERGE_RESOLUTION|>--- conflicted
+++ resolved
@@ -44,43 +44,12 @@
 using namespace MiNuS;
 using SIFT_Regions = openMVG::features::SIFT_Regions;
 
-<<<<<<< HEAD
 //------------------------------------------------------------------------------
 //
 // Global variables
 // 
 // constexpr unsigned n_ids = 5;
 // unsigned desired_ids[n_ids] = {13, 23, 33, 93, 53};
-=======
-//Defining global variables
-
-//constexpr unsigned n_ids = 5;
-//unsigned desired_ids[n_ids] = {13, 23, 33, 93, 53};
-
-static void
-revert_intrinsics(
-    const double K[/*3 or 2 ignoring last line*/][3], 
-    double pix_coords[2], 
-    const double normalized_coords[2])
-{
-  double *px = pix_coords;
-  const double *nrm = normalized_coords;
-  px[0] = nrm[0]*K[0][0]+nrm[1]*K[0][1]+nrm[2]*K[0][2];
-  px[0] = nrm[0]*K[1][0]+nrm[1]*K[1][1]+nrm[2]*K[1][2];
-}
-
-static void
-revert_intrinsics_tgt(
-    const double K[/*3 or 2 ignoring last line*/][3], 
-    double pix_tgt_coords[2], 
-    const double normalized_tgt_coords[2])
-{
-  double *tp = pix_tgt_coords;
-  const double *t = normalized_tgt_coords;
-  tp[0] = t[0]*K[0][0]+t[1]*K[0][1]+t[2]*K[0][2];
-  tp[0] = t[0]*K[1][0]+t[1]*K[1][1]+t[2]*K[1][2];
-}
->>>>>>> b49d3200
 
 //------------------------------------------------------------------------------
 struct Trifocal3PointPositionTangentialSolver {
@@ -213,16 +182,11 @@
     const trifocal_model_t &tt,
     const Vec &bearing_0, // x,y,tangentialx,tangentialy
     const Vec &bearing_1,
-<<<<<<< HEAD
-    const Vec &bearing_2) {
-    // std::cerr << "TRIFOCAL LOG: Called Error()\n";
-=======
     const Vec &bearing_2,
     const Vec &nrmbearing_0,
     const Vec &nrmbearing_1,
     const Vec &nrmbearing_2) {
     //std::cerr << "TRIFOCAL LOG: Called Error()\n";
->>>>>>> b49d3200
     // Return the cost related to this model and those sample data point
     // Ideal algorithm:
     // 1) reconstruct the 3D points and orientations
