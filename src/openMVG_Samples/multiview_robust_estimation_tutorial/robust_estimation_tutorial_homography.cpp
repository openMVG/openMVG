--- conflicted
+++ resolved
@@ -334,15 +334,9 @@
 
   //Show homography validated point and compute residuals
   std::vector<double> vec_residuals(vec_inliers.size(), 0.0);
-<<<<<<< HEAD
   svgDrawer svgStream( imageL.Width() + imageR.Width(), std::max(imageL.Height(), imageR.Height()));
-  svgStream.drawImage(jpg_filenameL, imageL.Width(), imageL.Height());
-  svgStream.drawImage(jpg_filenameR, imageR.Width(), imageR.Height(), imageL.Width());
-=======
-  svgDrawer svgStream( imageL.Width() + imageR.Width(), max(imageL.Height(), imageR.Height()));
   svgStream << svg::drawImage(jpg_filenameL, imageL.Width(), imageL.Height());
   svgStream << svg::drawImage(jpg_filenameR, imageR.Width(), imageR.Height(), imageL.Width());
->>>>>>> f34a1823
   for ( size_t i = 0; i < vec_inliers.size(); ++i)  {
     const PointFeature & L = featsL[vec_PutativeMatches[vec_inliers[i]].i_];
     const PointFeature & R = featsR[vec_PutativeMatches[vec_inliers[i]].j_];
