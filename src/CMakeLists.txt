
# Copyright (c) 2012, 2013 openMVG authors.

# This Source Code Form is subject to the terms of the Mozilla Public
# License, v. 2.0. If a copy of the MPL was not distributed with this
# file, You can obtain one at http://mozilla.org/MPL/2.0/.

CMAKE_MINIMUM_REQUIRED(VERSION 3.1)

project(openMVG C CXX)

# Run automoc on .hh files in new versions of cmake
if (${CMAKE_VERSION} VERSION_GREATER "3.17" OR
<<<<<<< HEAD
    ${CMAKE_VERSION} VERSION_GREATER "3.17")
=======
    ${CMAKE_VERSION} VERSION_EQUAL "3.17")
>>>>>>> e3d9e917
  cmake_policy(SET CMP0100 NEW)
endif()

# guard against in-source builds
if (${CMAKE_SOURCE_DIR} STREQUAL ${CMAKE_BINARY_DIR})
  message(FATAL_ERROR "In-source builds not allowed.")
endif()

# ==============================================================================
# OpenMVG build options
# ==============================================================================
option(OpenMVG_BUILD_SHARED "Build OpenMVG shared libs" OFF)
option(OpenMVG_BUILD_TESTS "Build OpenMVG tests" OFF)
option(OpenMVG_BUILD_DOC "Build OpenMVG documentation" ON)
option(OpenMVG_BUILD_EXAMPLES "Build OpenMVG samples applications." ON)
option(OpenMVG_BUILD_OPENGL_EXAMPLES "Build OpenMVG openGL examples" OFF)
option(OpenMVG_BUILD_SOFTWARES "Build OpenMVG softwares" ON)
option(OpenMVG_BUILD_GUI_SOFTWARES "Build OpenMVG GUI softwares (QT5)" ON)
option(OpenMVG_BUILD_COVERAGE "Enable code coverage generation (gcc only)" OFF)
option(OpenMVG_USE_OPENMP "Enable OpenMP parallelization" ON)
# ==============================================================================
# Opencv is not used by openMVG but some samples show how to use openCV
#  and openMVG simultaneously
# ==============================================================================
option(OpenMVG_USE_OPENCV "Build or not opencv+openMVG samples programs" OFF)

# ==============================================================================
# Since OpenCV 3, SIFT is no longer in the default modules. See
# https://github.com/itseez/opencv_contrib for more informations.
# Enable this to be able to use OpenCV SIFT in main_ComputeFeatures_OpenCV.
# ==============================================================================
option(OpenMVG_USE_OCVSIFT "Add or not OpenCV SIFT in available features" OFF)

# ==============================================================================
# OpenMVG version
# ==============================================================================
file(STRINGS "openMVG/version.hpp" _OPENMVG_VERSION_HPP_CONTENTS REGEX "#define OPENMVG_VERSION_")
foreach(v MAJOR MINOR REVISION)
  if("${_OPENMVG_VERSION_HPP_CONTENTS}" MATCHES "#define OPENMVG_VERSION_${v} ([0-9]+)")
    set(OPENMVG_VERSION_${v} "${CMAKE_MATCH_1}")
 else()
    message(FATAL_ERROR "Failed to retrieve the OpenMVG version from the source code. Missing OPENMVG_VERSION_${v}.")
  endif()
endforeach()
set(OPENMVG_VERSION ${OPENMVG_VERSION_MAJOR}.${OPENMVG_VERSION_MINOR}.${OPENMVG_VERSION_REVISION})

# Default build is in Release mode
if (NOT CMAKE_BUILD_TYPE AND NOT MSVC)
  set(CMAKE_BUILD_TYPE "Release")
endif (NOT CMAKE_BUILD_TYPE AND NOT MSVC)

# Set build path
set(EXECUTABLE_OUTPUT_PATH "${PROJECT_BINARY_DIR}/${CMAKE_SYSTEM_NAME}-${CMAKE_SYSTEM_PROCESSOR}-${CMAKE_BUILD_TYPE}")
set(LIBRARY_OUTPUT_PATH "${PROJECT_BINARY_DIR}/${CMAKE_SYSTEM_NAME}-${CMAKE_SYSTEM_PROCESSOR}-${CMAKE_BUILD_TYPE}")

# ==============================================================================
# Macro used to forward compiler preprocessors to OpenMVGConfig.cmake targets
# ==============================================================================
set(OpenMVG_DEFINITIONS "")
MACRO(register_definitions DEF)
  add_definitions(${DEF})
  string(REPLACE "-D" "" STRIPPED_DEF ${DEF})
  list(APPEND OpenMVG_DEFINITIONS ${STRIPPED_DEF})
ENDMACRO()

# Set shared or static mode
if (OpenMVG_BUILD_SHARED)
  set(BUILD_SHARED_LIBS ON)
  set(CMAKE_POSITION_INDEPENDENT_CODE ON)
  if(WIN32)
    # Avoid to use the dllexport markup
    set(CMAKE_WINDOWS_EXPORT_ALL_SYMBOLS ON)
  endif()
else (OpenMVG_BUILD_SHARED)
  set(BUILD_SHARED_LIBS OFF)
endif()

# For both regular Clang and AppleClang
if (CMAKE_CXX_COMPILER_ID MATCHES "Clang")
  message("clang detected: using std::unordered_map for Hash_Map")
  register_definitions(-DOPENMVG_STD_UNORDERED_MAP)
endif()

# ==============================================================================
# Check that submodule have been initialized and updated
# ==============================================================================
if (NOT EXISTS ${PROJECT_SOURCE_DIR}/dependencies/cereal/include)
  message(FATAL_ERROR
    "\n submodule(s) are missing, please update your repository:\n"
    "  > git submodule update -i\n")
endif()

# ==============================================================================
# Additional cmake find modules
# ==============================================================================
set(CMAKE_MODULE_PATH
  ${CMAKE_MODULE_PATH} ${CMAKE_CURRENT_SOURCE_DIR}/cmakeFindModules)
include(OptimizeForArchitecture)
OptimizeForArchitecture()

if (UNIX AND NOT OpenMVG_BUILD_COVERAGE)
  set(CMAKE_C_FLAGS_RELEASE "-O3")
  set(CMAKE_CXX_FLAGS_RELEASE "-O3")
endif ()

# ==============================================================================
# Check C++11 support
# ==============================================================================
include(CXX11)
check_for_cxx11_compiler(CXX11_COMPILER)
# If a C++11 compiler is available, then set the appropriate flags
if (CXX11_COMPILER)
  set(CMAKE_CXX_STANDARD 11)
  set(CMAKE_CXX_STANDARD_REQUIRED ON)
  set(CMAKE_CXX_EXTENSIONS OFF)
else (CXX11_COMPILER)
  message(FATAL_ERROR "A CXX11 compiler is required.")
endif (CXX11_COMPILER)

# ==============================================================================
# OpenMP detection
# ==============================================================================
if (OpenMVG_USE_OPENMP)
  find_package(OpenMP)
  if (OPENMP_FOUND)
    set(CMAKE_CXX_FLAGS "${CMAKE_CXX_FLAGS} ${OpenMP_CXX_FLAGS}")
    option(OpenMVG_USE_OPENMP "Use OpenMP for parallelization" ON)
    register_definitions(-DOPENMVG_USE_OPENMP)
    if (NOT MSVC)
      if ("${CMAKE_CXX_COMPILER_ID}" STREQUAL "Clang")
        # for those using the clang with OpenMP support
        list(APPEND OPENMVG_LIBRARY_DEPENDENCIES omp)
      else()
        list(APPEND OPENMVG_LIBRARY_DEPENDENCIES gomp)
      endif()
    endif (NOT MSVC)
  endif (OPENMP_FOUND)
else (OpenMVG_USE_OPENMP)
    option(OpenMVG_USE_OPENMP "Use OpenMP for parallelization" OFF)
    include(UpdateCacheVariable)
    UPDATE_CACHE_VARIABLE(OpenMVG_USE_OPENMP OFF)
    remove_definitions(-DOPENMVG_USE_OPENMP)
endif (OpenMVG_USE_OPENMP)

# ==============================================================================
# enable code coverage generation (only with GCC)
# ==============================================================================
if (OpenMVG_BUILD_COVERAGE AND CMAKE_COMPILER_IS_GNUCXX)
  message("OpenMVG_BUILD_COVERAGE enabled")
  set(CMAKE_BUILD_TYPE "Debug")
  add_definitions(--coverage -fprofile-arcs -ftest-coverage)
  set(CMAKE_EXE_LINKER_FLAGS
    "${CMAKE_EXE_LINKER_FLAGS} -fprofile-arcs -ftest-coverage")
endif()

# ==============================================================================
# IMAGE IO detection
# ==============================================================================
find_package(JPEG QUIET)
find_package(PNG QUIET)
find_package(TIFF QUIET)

# Folders
set_property(GLOBAL PROPERTY USE_FOLDERS ON)

# ==============================================================================
# SUBMODULE CONFIGURATION
# ==============================================================================
#- glfw
# ==============================================================================
if (OpenMVG_BUILD_OPENGL_EXAMPLES)
  set(GLFW_BUILD_EXAMPLES OFF CACHE BOOL "Do not build the GLFW example programs")
  set(GLFW_BUILD_TESTS    OFF CACHE BOOL "Do not build the GLFW tests programs")
  set(GLFW_BUILD_DOCS     OFF CACHE BOOL "Do not build the GLFW documentation")
  set(GLFW_INSTALL        OFF CACHE BOOL "Do not generate the GLFW installation target")
  add_subdirectory(dependencies/glfw)
  include_directories(SYSTEM dependencies/glfw/include)
  set_property(TARGET glfw PROPERTY FOLDER OpenMVG/3rdParty/glfw)
endif (OpenMVG_BUILD_OPENGL_EXAMPLES)

# Dependencies install rules
install(
  DIRECTORY ${CMAKE_CURRENT_SOURCE_DIR}/dependencies/
  DESTINATION include/openMVG_dependencies
  COMPONENT headers
  FILES_MATCHING PATTERN "*.hpp" PATTERN "*.h"
)

# ==============================================================================
# --END-- SUBMODULE CONFIGURATION
# ==============================================================================

# ==============================================================================
# Enable cmake UNIT TEST framework
# ==============================================================================
if (OpenMVG_BUILD_TESTS)
  enable_testing()
endif (OpenMVG_BUILD_TESTS)
# MACRO to ease UnitTesting
MACRO(UNIT_TEST NAMESPACE NAME EXTRA_LIBS)
  if (OpenMVG_BUILD_TESTS)
    add_executable(${NAMESPACE}_test_${NAME} ${NAME}_test.cpp)

    set_property(TARGET ${NAMESPACE}_test_${NAME} PROPERTY FOLDER OpenMVG/test)
    target_include_directories(${NAMESPACE}_test_${NAME}
                               PRIVATE
                               ${CMAKE_SOURCE_DIR}/third_party)
    target_link_libraries(${NAMESPACE}_test_${NAME}
                          ${EXTRA_LIBS} # Extra libs MUST be first.
                          CppUnitLite)
    add_test(NAME ${NAMESPACE}_test_${NAME} WORKING_DIRECTORY ${CMAKE_RUNTIME_OUTPUT_DIRECTORY}
             COMMAND $<TARGET_FILE:${NAMESPACE}_test_${NAME}>)
  target_compile_definitions(${NAMESPACE}_test_${NAME}
    PRIVATE -DTHIS_SOURCE_DIR="${CMAKE_CURRENT_SOURCE_DIR}")
  endif (OpenMVG_BUILD_TESTS)
ENDMACRO(UNIT_TEST)

# ==============================================================================
# cereal
# ==============================================================================
# - external by default
# - internal if cereal not found
# ==============================================================================
find_package(cereal QUIET CONFIG)
if (NOT TARGET cereal)
  add_library(cereal INTERFACE)
  target_include_directories(cereal
    INTERFACE
      $<BUILD_INTERFACE:${CMAKE_CURRENT_SOURCE_DIR}/dependencies/cereal/include>
      $<INSTALL_INTERFACE:include/openMVG_dependencies/cereal/include>
  )
  install(TARGETS cereal EXPORT openMVG-targets)

  set(OpenMVG_USE_INTERNAL_CEREAL ON)
endif()

# ==============================================================================
# Eigen
# ==============================================================================
# - external by default
# - external if EIGEN_INCLUDE_DIR_HINTS is defined
# - internal if Eigen not found
# ==============================================================================
find_package(Eigen3 QUIET)
if (NOT Eigen3_FOUND)
  set(EIGEN_INCLUDE_DIR_HINTS ${CMAKE_CURRENT_SOURCE_DIR}/third_party/eigen)
  set(OpenMVG_USE_INTERNAL_EIGEN ON)
  find_package(Eigen QUIET)
else()
  set(EIGEN_INCLUDE_DIRS ${EIGEN3_INCLUDE_DIR})
endif()

# ==============================================================================
# Ceres
# ==============================================================================
# - external by default if CERES_DIR_HINTS or find_package found a valid Ceres
# - internal if ceres not found (ceres-solver+cxsparse+miniglog)
# ==============================================================================
find_package(Ceres QUIET HINTS ${CERES_DIR_HINTS})
if (NOT Ceres_FOUND)
  set(OpenMVG_USE_INTERNAL_CERES ON)
  set(CERES_INCLUDE_DIRS
    ${CMAKE_CURRENT_SOURCE_DIR}/third_party/ceres-solver/include
    ${CMAKE_CURRENT_SOURCE_DIR}/third_party/ceres-solver/internal/ceres/miniglog
    ${PROJECT_BINARY_DIR}/third_party/ceres-solver/config)
    FILE(READ "${CMAKE_CURRENT_SOURCE_DIR}/third_party/ceres-solver/VERSION" CERES_CONFIG)
    STRING(REGEX REPLACE "version ([0-9.]+).*" "\\1" CERES_VERSION ${CERES_CONFIG})
  set(CERES_LIBRARIES openMVG_ceres)
endif()

# ==============================================================================
# Flann
# ==============================================================================
# - internal by default (flann),
# - external if FLANN_INCLUDE_DIR_HINTS and a valid Flann setup is found
# ==============================================================================
if (NOT DEFINED FLANN_INCLUDE_DIR_HINTS)
  set(FLANN_INCLUDE_DIR_HINTS ${CMAKE_CURRENT_SOURCE_DIR}/third_party/flann/src/cpp)
  set(OpenMVG_USE_INTERNAL_FLANN ON)
endif()
find_package(Flann QUIET)
if (NOT FLANN_FOUND OR OpenMVG_USE_INTERNAL_FLANN)
  set(FLANN_INCLUDE_DIRS ${CMAKE_CURRENT_SOURCE_DIR}/third_party/flann/src/cpp)
endif()

# ==============================================================================
# CoinUtils
# ==============================================================================
# - internal by default (CoinUtils),
# - external if COINUTILS_INCLUDE_DIR_HINTS and a valid CoinUtils setup is found
# ==============================================================================
if (NOT DEFINED COINUTILS_INCLUDE_DIR_HINTS)
  set(COINUTILS_INCLUDE_DIR_HINTS ${CMAKE_CURRENT_SOURCE_DIR}/dependencies/osi_clp/CoinUtils/src/)
  set(OpenMVG_USE_INTERNAL_COINUTILS ON)
  find_package(CoinUtils QUIET)
  set(COINUTILS_INCLUDE_DIRS ${CMAKE_CURRENT_SOURCE_DIR}/dependencies/osi_clp/CoinUtils/src/)
  set(COINUTILS_LIBRARY lib_CoinUtils)
else()
  find_package(CoinUtils QUIET)
endif()

## ==============================================================================
## Clp
## ==============================================================================
## - internal by default (Clp),
## - external if CLP_INCLUDE_DIR_HINTS and a valid Clp setup is found
## ==============================================================================
if (NOT DEFINED CLP_INCLUDE_DIR_HINTS)
  set(CLP_INCLUDE_DIR_HINTS ${CMAKE_CURRENT_SOURCE_DIR}/dependencies/osi_clp/Clp/src/)
  set(OpenMVG_USE_INTERNAL_CLP ON)
  find_package(Clp QUIET)
  set(CLP_INCLUDE_DIRS
     ${CMAKE_CURRENT_SOURCE_DIR}/dependencies/osi_clp/Clp/src/
     ${CMAKE_CURRENT_SOURCE_DIR}/dependencies/osi_clp/Clp/src/OsiClp/)
  set(CLP_LIBRARIES lib_clp lib_OsiClpSolver)
else()
  find_package(Clp QUIET)
endif()

# ==============================================================================
# Osi
# ==============================================================================
# - internal by default (Osi),
# - external if OSI_INCLUDE_DIR_HINTS and a valid Osi setup is found
# ==============================================================================
if (NOT DEFINED OSI_INCLUDE_DIR_HINTS)
  set(OSI_INCLUDE_DIR_HINTS ${CMAKE_CURRENT_SOURCE_DIR}/dependencies/osi_clp/Osi/src/)
  set(OpenMVG_USE_INTERNAL_OSI ON)
  find_package(Osi QUIET)
  set(OSI_INCLUDE_DIRS ${CMAKE_CURRENT_SOURCE_DIR}/dependencies/osi_clp/Osi/src/Osi/)
  set(OSI_LIBRARY lib_Osi)
else()
  find_package(Osi QUIET)
endif()

# ==============================================================================
# Internal CLP/OSI/COINUTILS libraries:
# ==============================================================================
if (OpenMVG_USE_INTERNAL_OSI AND OpenMVG_USE_INTERNAL_CLP AND OpenMVG_USE_INTERNAL_COINUTILS)
  add_subdirectory(dependencies/osi_clp/)
  set_property(TARGET lib_clp PROPERTY FOLDER OpenMVG/3rdParty/lib_clp)
  set_property(TARGET lib_CoinUtils PROPERTY FOLDER OpenMVG/3rdParty/lib_CoinUtils)
  set_property(TARGET lib_Osi PROPERTY FOLDER OpenMVG/3rdParty/lib_Osi)
  set_property(TARGET lib_OsiClpSolver PROPERTY FOLDER OpenMVG/3rdParty/lib_OsiClpSolver)
endif()

# ==============================================================================
# Lemon
# ==============================================================================
# - internal by default (Lemon),
# - external if LEMON_INCLUDE_DIR_HINTS and a valid Lemon setup is found
# ==============================================================================
if (NOT DEFINED LEMON_INCLUDE_DIR_HINTS)
  set(LEMON_INCLUDE_DIR_HINTS ${CMAKE_CURRENT_SOURCE_DIR}/third_party/lemon)
  set(OpenMVG_USE_INTERNAL_LEMON ON)
endif()
find_package(Lemon QUIET)
if (NOT LEMON_FOUND OR OpenMVG_USE_INTERNAL_LEMON)
  set(LEMON_INCLUDE_DIRS
    ${CMAKE_CURRENT_SOURCE_DIR}/third_party/lemon
    ${PROJECT_BINARY_DIR}/third_party/lemon)
endif()

# ==============================================================================
# OpenCV
# ==============================================================================
# - only external and enabled only if OpenMVG_USE_OPENCV is set to ON
# ==============================================================================
if (OpenMVG_USE_OPENCV)
  find_package( OpenCV QUIET )
  if (NOT OpenCV_FOUND OR OpenCV_VERSION VERSION_LESS "3.0.0")
    message(STATUS "OpenCV was not found (note that OpenCV version >= 3.0.0 is required). -> Disabling OpenCV support.")
    UPDATE_CACHE_VARIABLE(OpenMVG_USE_OPENCV OFF)
    UPDATE_CACHE_VARIABLE(OpenMVG_USE_OCVSIFT OFF)
  endif()
endif()


# ==============================================================================
# Third-party libraries:
# ==============================================================================
add_subdirectory(third_party)
add_subdirectory(testing)

# ==============================================================================
# openMVG modules
# ==============================================================================
# The openMVG library itself
add_subdirectory(openMVG)

# openMVG tutorial examples
if (OpenMVG_BUILD_EXAMPLES)
  add_subdirectory(openMVG_Samples)
endif (OpenMVG_BUILD_EXAMPLES)

# Complete software(s) build on openMVG libraries
if (OpenMVG_BUILD_SOFTWARES)
  add_subdirectory(software)
endif (OpenMVG_BUILD_SOFTWARES)

# Included for research purpose only
add_subdirectory(nonFree)

# ==============================================================================
# Documentation
# --------------------------
# Sphinx detection
# ==============================================================================
if (OpenMVG_BUILD_DOC)
  find_package(Sphinx)
  if (EXISTS ${SPHINX_EXECUTABLE})
    set(SPHINX_HTML_DIR "${CMAKE_CURRENT_BINARY_DIR}/htmlDoc")

    configure_file(
      "${CMAKE_CURRENT_SOURCE_DIR}/../docs/sphinx/rst/conf.py"
      "${CMAKE_CURRENT_BINARY_DIR}/conf.py"
      @ONLY)

    add_custom_target(doc ALL
      ${SPHINX_EXECUTABLE}
      -b html
      "${CMAKE_CURRENT_SOURCE_DIR}/../docs/sphinx/rst"
      "${SPHINX_HTML_DIR}"
      COMMENT "Building HTML documentation with Sphinx")

    set_property(TARGET doc PROPERTY FOLDER OpenMVG)

  else (EXISTS ${SPHINX_EXECUTABLE})
    message("Sphinx need to be installed to generate the sphinx documentation")
  endif (EXISTS ${SPHINX_EXECUTABLE})


  # ------
  # Doxygen detection
  # ======
  find_package(Doxygen)
  if (DOXYGEN_FOUND)

    configure_file( ${CMAKE_CURRENT_SOURCE_DIR}/../docs/doxygen/Doxyfile.in
                    ${CMAKE_CURRENT_BINARY_DIR}/Doxyfile @ONLY )

    add_custom_target( doc_doxygen ${DOXYGEN_EXECUTABLE} ${CMAKE_CURRENT_BINARY_DIR}/Doxyfile
                       WORKING_DIRECTORY ${CMAKE_CURRENT_BINARY_DIR}
                       COMMENT "Generating API documentation with Doxygen" VERBATIM )

  else (DOXYGEN_FOUND)
    message("Doxygen need to be installed to generate the doxygen documentation")
  endif (DOXYGEN_FOUND)
endif()



message("\n")

message("** OpenMVG version: " ${OPENMVG_VERSION})
message("** Build Shared libs: " ${OpenMVG_BUILD_SHARED})
message("** Build OpenMVG tests: " ${OpenMVG_BUILD_TESTS})
message("** Build OpenMVG softwares: " ${OpenMVG_BUILD_SOFTWARES})
message("** Build OpenMVG GUI softwares: " ${OpenMVG_BUILD_GUI_SOFTWARES})
message("** Build OpenMVG documentation: " ${OpenMVG_BUILD_DOC})
message("** Build OpenMVG samples applications: " ${OpenMVG_BUILD_EXAMPLES})
message("** Build OpenMVG openGL examples: " ${OpenMVG_BUILD_OPENGL_EXAMPLES})
message("** Enable code coverage generation: " ${OpenMVG_BUILD_COVERAGE})
message("** Enable OpenMP parallelization: " ${OpenMVG_USE_OPENMP})
message("** Build OpenCV+OpenMVG samples programs: " ${OpenMVG_USE_OPENCV})
message("** Use OpenCV SIFT features: " ${OpenMVG_USE_OCVSIFT})

message("\n")

if (DEFINED OpenMVG_USE_INTERNAL_CEREAL)
  message(STATUS "CEREAL: (internal)")
else()
  message(STATUS "CEREAL: (external)")
endif()

if (DEFINED OpenMVG_USE_INTERNAL_EIGEN)
  message(STATUS "EIGEN: " ${EIGEN_VERSION} " (internal)")
else()
  message(STATUS "EIGEN: " ${EIGEN_VERSION} " (external)")
endif()

if (DEFINED OpenMVG_USE_INTERNAL_CERES)
  message(STATUS "CERES: " ${CERES_VERSION} " (internal)")
else()
  message(STATUS "CERES: " ${CERES_VERSION} " (external)")
endif()

if (DEFINED OpenMVG_USE_INTERNAL_FLANN)
  message(STATUS "FLANN: " ${FLANN_VERSION} " (internal)")
else()
  message(STATUS "FLANN: " ${FLANN_VERSION} " (external)")
endif()

if (DEFINED OpenMVG_USE_INTERNAL_TIFF)
  message(STATUS "LIBTIFF: " ${TIFF_VERSION_STRING} " (internal)")
else()
  message(STATUS "LIBTIFF: " ${TIFF_VERSION_STRING} " (external)")
endif()

if (DEFINED OpenMVG_USE_INTERNAL_PNG)
  message(STATUS "LIBPNG: " ${PNG_VERSION_STRING} " (internal)")
else()
  message(STATUS "LIBPNG: " ${PNG_VERSION_STRING} " (external)")
endif()

if (DEFINED OpenMVG_USE_INTERNAL_JPEG)
  message(STATUS "LIBJPEG (internal)")
else()
  message(STATUS "LIBJPEG (external)")
endif()

if (DEFINED OpenMVG_USE_INTERNAL_CLP)
  message(STATUS "CLP: " ${CLP_VERSION} " (internal)")
else()
  message(STATUS "CLP: " ${CLP_VERSION} " (external)")
endif()

if (DEFINED OpenMVG_USE_INTERNAL_COINUTILS)
  message(STATUS "COINUTILS: " ${COINUTILS_VERSION} " (internal)")
else()
  message(STATUS "COINUTILS: " ${COINUTILS_VERSION} " (external)")
endif()

if (DEFINED OpenMVG_USE_INTERNAL_OSI)
  message(STATUS "OSI: " ${OSI_VERSION} " (internal)")
else()
  message(STATUS "OSI: " ${OSI_VERSION} " (external)")
endif()

if (DEFINED OpenMVG_USE_INTERNAL_LEMON)
  message(STATUS "LEMON: " ${LEMON_VERSION} " (internal)")
else()
  message(STATUS "LEMON: " ${LEMON_VERSION} " (external)")
endif()

message("\n")

# ==============================================================================
# INSTALL RULES
# ==============================================================================

install(EXPORT openMVG-targets DESTINATION lib)
install(EXPORT openMVG-targets
  FILE OpenMVGTargets.cmake
  NAMESPACE OpenMVG::
  DESTINATION share/openMVG/cmake
)


# Build OpenMVG_CFLAGS variable for export
set(OpenMVG_CFLAGS "")
foreach(d ${OpenMVG_DEFINITIONS})
  list(APPEND OpenMVG_CFLAGS "-D${d}")
endforeach()

# Create a OpenMVGConfig.cmake file. <name>Config.cmake files are searched by
# find_package() automatically. We configure that file so that we can put any
# information we want in it, e.g. version numbers, include directories, etc.
configure_file("${CMAKE_SOURCE_DIR}/cmakeFindModules/OpenMVGConfig.cmake.in"
               "${CMAKE_CURRENT_BINARY_DIR}/OpenMVGConfig.cmake" @ONLY)

install(FILES "${CMAKE_CURRENT_BINARY_DIR}/OpenMVGConfig.cmake"
        DESTINATION share/openMVG/cmake)

# ==============================================================================
# UNINSTALL RULES
# ==============================================================================

configure_file(
    "${CMAKE_CURRENT_SOURCE_DIR}/cmake_uninstall.cmake.in"
    "${CMAKE_CURRENT_BINARY_DIR}/cmake_uninstall.cmake"
    IMMEDIATE @ONLY)

add_custom_target(uninstall
    COMMAND ${CMAKE_COMMAND} -P ${CMAKE_CURRENT_BINARY_DIR}/cmake_uninstall.cmake)<|MERGE_RESOLUTION|>--- conflicted
+++ resolved
@@ -11,11 +11,7 @@
 
 # Run automoc on .hh files in new versions of cmake
 if (${CMAKE_VERSION} VERSION_GREATER "3.17" OR
-<<<<<<< HEAD
-    ${CMAKE_VERSION} VERSION_GREATER "3.17")
-=======
     ${CMAKE_VERSION} VERSION_EQUAL "3.17")
->>>>>>> e3d9e917
   cmake_policy(SET CMP0100 NEW)
 endif()
 
