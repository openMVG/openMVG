--- conflicted
+++ resolved
@@ -31,25 +31,21 @@
     $<INSTALL_INTERFACE:include>
     $<INSTALL_INTERFACE:include/openMVG>
 )
-<<<<<<< HEAD
+
 # target_link_libraries(openMVG_features
 #   PRIVATE openMVG_fast ${STLPLUS_LIBRARY}
-#   PUBLIC ${OPENMVG_LIBRARY_DEPENDENCIES})
+#   PUBLIC ${OPENMVG_LIBRARY_DEPENDENCIES} cereal)
 if(OpenMVG_USE_CUDA)
     #target_link_libraries(openMVG_features fast cudasift)
    target_link_libraries(openMVG_features
     PRIVATE openMVG_fast openMVG_cudasift ${STLPLUS_LIBRARY} 
-    PUBLIC ${OPENMVG_LIBRARY_DEPENDENCIES} )
+    PUBLIC ${OPENMVG_LIBRARY_DEPENDENCIES} cereal)
 else(OpenMVG_USE_CUDA)
     target_link_libraries(openMVG_features
     PRIVATE openMVG_fast ${STLPLUS_LIBRARY}
-    PUBLIC ${OPENMVG_LIBRARY_DEPENDENCIES})
+    PUBLIC ${OPENMVG_LIBRARY_DEPENDENCIES} cereal)
 endif(OpenMVG_USE_CUDA)
-=======
-target_link_libraries(openMVG_features
-  PRIVATE openMVG_fast ${STLPLUS_LIBRARY}
-  PUBLIC ${OPENMVG_LIBRARY_DEPENDENCIES} cereal)
->>>>>>> 74deb33d
+
 if (MSVC)
   set_target_properties(openMVG_features PROPERTIES COMPILE_FLAGS "/bigobj")
   target_compile_options(openMVG_features PUBLIC "-D_USE_MATH_DEFINES")
