// This file is part of OpenMVG, an Open Multiple View Geometry C++ library.

// Copyright (c) 2017 Pierre MOULON.

// This Source Code Form is subject to the terms of the Mozilla Public
// License, v. 2.0. If a copy of the MPL was not distributed with this
// file, You can obtain one at http://mozilla.org/MPL/2.0/.

#ifndef OPENMVG_MULTIVIEW_RESECTION_HPP
#define OPENMVG_MULTIVIEW_RESECTION_HPP

namespace openMVG {
namespace resection {

enum class SolverType
{
  DLT_6POINTS = 0,
  P3P_KE_CVPR17 = 1,
  P3P_KNEIP_CVPR11 = 2,
  P3P_NORDBERG_ECCV18 = 3,
  UP2P_KUKELOVA_ACCV10 = 4,
<<<<<<< HEAD
  //TODO(p2pt) 
=======
  P2Pt_FABBRI_CVPR12 = 5,
>>>>>>> c91b1035
  DEFAULT = P3P_NORDBERG_ECCV18
};

}  // namespace resection
}  // namespace openMVG

#endif  // OPENMVG_MULTIVIEW_RESECTION_HPP<|MERGE_RESOLUTION|>--- conflicted
+++ resolved
@@ -19,11 +19,7 @@
   P3P_KNEIP_CVPR11 = 2,
   P3P_NORDBERG_ECCV18 = 3,
   UP2P_KUKELOVA_ACCV10 = 4,
-<<<<<<< HEAD
-  //TODO(p2pt) 
-=======
   P2Pt_FABBRI_CVPR12 = 5,
->>>>>>> c91b1035
   DEFAULT = P3P_NORDBERG_ECCV18
 };
 
