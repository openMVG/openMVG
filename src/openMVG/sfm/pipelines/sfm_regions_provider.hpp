
// Copyright (c) 2015 Pierre MOULON.

// This Source Code Form is subject to the terms of the Mozilla Public
// License, v. 2.0. If a copy of the MPL was not distributed with this
// file, You can obtain one at http://mozilla.org/MPL/2.0/.

#ifndef OPENMVG_SFM_SFM_REGIONS_PROVIDER_HPP
#define OPENMVG_SFM_SFM_REGIONS_PROVIDER_HPP

#include "openMVG/features/image_describer.hpp"
#include "openMVG/features/regions.hpp"
#include "openMVG/sfm/sfm_data.hpp"
#include "openMVG/types.hpp"

#include "third_party/progress/progress.hpp"

#include <memory>

namespace openMVG {
namespace sfm {

/// Abstract Regions provider
/// Allow to load and return the regions related to a view
struct Regions_Provider
{
public:

  virtual ~Regions_Provider() = default;

  std::string Type_id()
  {
    if (region_type_)
      return region_type_->Type_id();
    else
    {
      return std::string("initialized regions type");
    }
  }

  bool IsScalar()
  {
    if (region_type_)
      return region_type_->IsScalar();
    else
    {
      std::cerr << "Invalid region type" << std::endl;
      return false;
    }
  }

  bool IsBinary()
  {
    if (region_type_)
      return region_type_->IsBinary();
    else
    {
      std::cerr << "Invalid region type" << std::endl;
      return false;
    }
  }

  const openMVG::features::Regions* getRegionsType() const
  {
    if (region_type_)
      return &(*region_type_);
    else
      return nullptr;
  }

  virtual std::shared_ptr<features::Regions> get(const IndexT x) const
  {
    auto it = cache_.find(x);
    std::shared_ptr<features::Regions> ret;

    if(it == end(cache_))
    {
      // Invalid ressource
    }
    else
    {
      ret = it->second;
    }
    return ret;
  }

  // Load Regions related to a provided SfM_Data View container
  virtual bool load(
    const SfM_Data & sfm_data,
    const std::string & feat_directory,
    std::unique_ptr<features::Regions>& region_type,
    C_Progress& my_progress_bar = C_Progress::dummy())
  {
<<<<<<< HEAD
    my_progress_bar.restart( sfm_data.GetViews().size(), "\n- Regions Loading -\n");
=======
    region_type_.reset(region_type->EmptyClone());

    C_Progress_display my_progress_bar( sfm_data.GetViews().size(),
      std::cout, "\n- Regions Loading -\n");
>>>>>>> f30fc60c
    // Read for each view the corresponding regions and store them
    bool bContinue = true;
#ifdef OPENMVG_USE_OPENMP
    #pragma omp parallel
#endif
    for (Views::const_iterator iter = sfm_data.GetViews().begin();
      iter != sfm_data.GetViews().end() && bContinue; ++iter)
    {
      if (my_progress_bar.hasBeenCanceled()) 
      {
          bContinue = false;
          continue;
      }

#ifdef OPENMVG_USE_OPENMP
    #pragma omp single nowait
#endif
      {
        const std::string sImageName = stlplus::create_filespec(sfm_data.s_root_path, iter->second.get()->s_Img_path);
        const std::string basename = stlplus::basename_part(sImageName);
        const std::string featFile = stlplus::create_filespec(feat_directory, basename, ".feat");
        const std::string descFile = stlplus::create_filespec(feat_directory, basename, ".desc");

        std::unique_ptr<features::Regions> regions_ptr(region_type->EmptyClone());
        if (!regions_ptr->Load(featFile, descFile))
        {
          std::cerr << "Invalid regions files for the view: " << sImageName << std::endl;
#ifdef OPENMVG_USE_OPENMP
        #pragma omp critical
#endif
          bContinue = false;
        }
#ifdef OPENMVG_USE_OPENMP
        #pragma omp critical
#endif
        {
          cache_[iter->second.get()->id_view] = std::move(regions_ptr);
          ++my_progress_bar;
        }
      }
    }
    return bContinue;
  }

protected:
  /// Regions per ViewId of the considered SfM_Data container
  mutable Hash_Map<IndexT, std::shared_ptr<features::Regions> > cache_;
  std::unique_ptr<openMVG::features::Regions> region_type_;
}; // Regions_Provider

} // namespace sfm
} // namespace openMVG

#endif // OPENMVG_SFM_SFM_REGIONS_PROVIDER_HPP<|MERGE_RESOLUTION|>--- conflicted
+++ resolved
@@ -91,28 +91,22 @@
     std::unique_ptr<features::Regions>& region_type,
     C_Progress& my_progress_bar = C_Progress::dummy())
   {
-<<<<<<< HEAD
-    my_progress_bar.restart( sfm_data.GetViews().size(), "\n- Regions Loading -\n");
-=======
     region_type_.reset(region_type->EmptyClone());
 
-    C_Progress_display my_progress_bar( sfm_data.GetViews().size(),
-      std::cout, "\n- Regions Loading -\n");
->>>>>>> f30fc60c
+    my_progress_bar.restart(sfm_data.GetViews().size(), "\n- Regions Loading -\n");
     // Read for each view the corresponding regions and store them
-    bool bContinue = true;
+    volatile bool bContinue = true;
 #ifdef OPENMVG_USE_OPENMP
     #pragma omp parallel
 #endif
     for (Views::const_iterator iter = sfm_data.GetViews().begin();
       iter != sfm_data.GetViews().end() && bContinue; ++iter)
     {
-      if (my_progress_bar.hasBeenCanceled()) 
-      {
+        if (my_progress_bar.hasBeenCanceled())
+        {
           bContinue = false;
           continue;
-      }
-
+        }
 #ifdef OPENMVG_USE_OPENMP
     #pragma omp single nowait
 #endif
