// This file is part of OpenMVG, an Open Multiple View Geometry C++ library.

// Copyright (c) 2015 Pierre MOULON.

// This Source Code Form is subject to the terms of the Mozilla Public
// License, v. 2.0. If a copy of the MPL was not distributed with this
// file, You can obtain one at http://mozilla.org/MPL/2.0/.

#ifndef OPENMVG_SFM_SFM_REGIONS_PROVIDER_HPP
#define OPENMVG_SFM_SFM_REGIONS_PROVIDER_HPP

#include <atomic>
#include <memory>
#include <string>

#include "openMVG/features/image_describer.hpp"
#include "openMVG/features/regions_factory.hpp"
#include "openMVG/sfm/sfm_data.hpp"
#include "openMVG/types.hpp"

#include "third_party/progress/progress.hpp"

namespace openMVG {
namespace sfm {

/// Abstract Regions provider
/// Allow to load and return the regions related to a view
struct Regions_Provider
{
public:

  virtual ~Regions_Provider() = default;

  std::string Type_id()
  {
    if (region_type_)
      return region_type_->Type_id();
    else
    {
      return std::string("initialized regions type");
    }
  }

  bool IsScalar()
  {
    if (region_type_)
      return region_type_->IsScalar();
    else
    {
      std::cerr << "Invalid region type" << std::endl;
      return false;
    }
  }

  bool IsBinary()
  {
    if (region_type_)
      return region_type_->IsBinary();
    else
    {
      std::cerr << "Invalid region type" << std::endl;
      return false;
    }
  }

  const openMVG::features::Regions* getRegionsType() const
  {
    if (region_type_)
      return &(*region_type_);
    else
      return nullptr;
  }

  virtual std::shared_ptr<features::Regions> get(const IndexT x) const
  {
    auto it = cache_.find(x);
    std::shared_ptr<features::Regions> ret;

    if (it != end(cache_))
    {
      ret = it->second;
    }
    // else Invalid ressource
    return ret;
  }

  // Load Regions related to a provided SfM_Data View container
  virtual bool load(
    const SfM_Data & sfm_data,
    const std::string & feat_directory,
    std::unique_ptr<features::Regions>& region_type,
    C_Progress& my_progress_bar = C_Progress::dummy())
  {
    region_type_.reset(region_type->EmptyClone());

    my_progress_bar.restart(sfm_data.GetViews().size(), "\n- Regions Loading -\n");
    // Read for each view the corresponding regions and store them
<<<<<<< HEAD
    volatile bool bContinue = true;
=======
    std::atomic<bool> bContinue(true);
>>>>>>> f4f03c95
#ifdef OPENMVG_USE_OPENMP
    #pragma omp parallel
#endif
    for (Views::const_iterator iter = sfm_data.GetViews().begin();
      iter != sfm_data.GetViews().end() && bContinue; ++iter)
    {
        if (my_progress_bar.hasBeenCanceled())
        {
          bContinue = false;
          continue;
        }
#ifdef OPENMVG_USE_OPENMP
    #pragma omp single nowait
#endif
      {
        const std::string sImageName = stlplus::create_filespec(sfm_data.s_root_path, iter->second->s_Img_path);
        const std::string basename = stlplus::basename_part(sImageName);
        const std::string featFile = stlplus::create_filespec(feat_directory, basename, ".feat");
        const std::string descFile = stlplus::create_filespec(feat_directory, basename, ".desc");

        std::unique_ptr<features::Regions> regions_ptr(region_type->EmptyClone());
        if (!regions_ptr->Load(featFile, descFile))
        {
          std::cerr << "Invalid regions files for the view: " << sImageName << std::endl;
          bContinue = false;
        }
        //else
#ifdef OPENMVG_USE_OPENMP
        #pragma omp critical
#endif
        {
          cache_[iter->second->id_view] = std::move(regions_ptr);
        }
        ++my_progress_bar;
      }
    }
    return bContinue;
  }

protected:
  /// Regions per ViewId of the considered SfM_Data container
  mutable Hash_Map<IndexT, std::shared_ptr<features::Regions> > cache_;
  std::unique_ptr<openMVG::features::Regions> region_type_;
}; // Regions_Provider

} // namespace sfm
} // namespace openMVG

#endif // OPENMVG_SFM_SFM_REGIONS_PROVIDER_HPP<|MERGE_RESOLUTION|>--- conflicted
+++ resolved
@@ -95,11 +95,7 @@
 
     my_progress_bar.restart(sfm_data.GetViews().size(), "\n- Regions Loading -\n");
     // Read for each view the corresponding regions and store them
-<<<<<<< HEAD
-    volatile bool bContinue = true;
-=======
     std::atomic<bool> bContinue(true);
->>>>>>> f4f03c95
 #ifdef OPENMVG_USE_OPENMP
     #pragma omp parallel
 #endif
