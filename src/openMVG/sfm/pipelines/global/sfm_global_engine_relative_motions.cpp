
// Copyright (c) 2015 Pierre MOULON.

// This Source Code Form is subject to the terms of the Mozilla Public
// License, v. 2.0. If a copy of the MPL was not distributed with this
// file, You can obtain one at http://mozilla.org/MPL/2.0/.

#include "openMVG/sfm/pipelines/global/sfm_global_engine_relative_motions.hpp"
#include "third_party/htmlDoc/htmlDoc.hpp"

#include "openMVG/multiview/triangulation.hpp"
#include "openMVG/multiview/triangulation_nview.hpp"
#include "openMVG/graph/connectedComponent.hpp"
#include "openMVG/system/timer.hpp"
#include "openMVG/stl/stl.hpp"
#include "openMVG/multiview/essential.hpp"

#include "openMVG/sfm/pipelines/non_central_cameras/sfm_robust_relative_pose_rig.hpp"

#include "third_party/progress/progress.hpp"

#ifdef _MSC_VER
#pragma warning( once : 4267 ) //warning C4267: 'argument' : conversion from 'size_t' to 'const int', possible loss of data
#endif

namespace openMVG{
namespace sfm{

using namespace openMVG::cameras;
using namespace openMVG::geometry;
using namespace openMVG::features;

GlobalSfMReconstructionEngine_RelativeMotions::GlobalSfMReconstructionEngine_RelativeMotions(
  const SfM_Data & sfm_data,
  const std::string & soutDirectory,
  const std::string & sloggingFile)
  : ReconstructionEngine(sfm_data, soutDirectory), sLogging_file_(sloggingFile)
{

  if (!sLogging_file_.empty())
  {
    // setup HTML logger
    html_doc_stream_ = std::make_shared<htmlDocument::htmlDocumentStream>("GlobalReconstructionEngine SFM report.");
    html_doc_stream_->pushInfo(
      htmlDocument::htmlMarkup("h1", std::string("GlobalSfMReconstructionEngine_RelativeMotions")));
    html_doc_stream_->pushInfo("<hr>");

    html_doc_stream_->pushInfo( "Dataset info:");
    html_doc_stream_->pushInfo( "Views count: " +
      htmlDocument::toString( sfm_data.GetViews().size()) + "<br>");
  }

  // Set default motion Averaging methods
  eRotation_averaging_method_ = ROTATION_AVERAGING_L2;
  eTranslation_averaging_method_ = TRANSLATION_AVERAGING_L1;
}

GlobalSfMReconstructionEngine_RelativeMotions::~GlobalSfMReconstructionEngine_RelativeMotions()
{
  if (!sLogging_file_.empty())
  {
    // Save the reconstruction Log
    std::ofstream htmlFileStream(sLogging_file_.c_str());
    htmlFileStream << html_doc_stream_->getDoc();
  }
}

void GlobalSfMReconstructionEngine_RelativeMotions::SetFeaturesProvider(Features_Provider * provider)
{
  features_provider_ = provider;
}

void GlobalSfMReconstructionEngine_RelativeMotions::SetMatchesProvider(Matches_Provider * provider)
{
  matches_provider_ = provider;
}

void GlobalSfMReconstructionEngine_RelativeMotions::SetRotationAveragingMethod
(
  ERotationAveragingMethod eRotationAveragingMethod
)
{
  eRotation_averaging_method_ = eRotationAveragingMethod;
}

void GlobalSfMReconstructionEngine_RelativeMotions::SetTranslationAveragingMethod
(
  ETranslationAveragingMethod eTranslationAveragingMethod
)
{
  eTranslation_averaging_method_ = eTranslationAveragingMethod;
}

bool GlobalSfMReconstructionEngine_RelativeMotions::Process() {

  //-------------------
  // Keep only the largest biedge connected pose subgraph
  //-------------------
  {
    // Build the relative poses pair list
    Pair_Set relative_pose_pairs;
    for (const auto & matches_it : matches_provider_->pairWise_matches_)
    {
      const Pair pair = matches_it.first;
      const View * v1 = sfm_data_.GetViews().at(pair.first).get();
      const View * v2 = sfm_data_.GetViews().at(pair.second).get();
      relative_pose_pairs.insert(
        Pair(
          std::min(v1->id_pose, v2->id_pose),
          std::max(v1->id_pose, v2->id_pose))
        );
    }

    const std::set<IndexT> set_remaining_poseIds = graph::CleanGraph_KeepLargestBiEdge_Nodes<Pair_Set, IndexT>(relative_pose_pairs);
    if(set_remaining_poseIds.empty())
    {
      std::cerr << "Invalid input pose graph for global SfM" << std::endl;
      return false;
    }
    openMVG::matching::PairWiseMatches infered_matches;
    for (const auto & matches_it : matches_provider_->pairWise_matches_)
    {
      const Pair pair = matches_it.first;
      const View * v1 = sfm_data_.GetViews().at(pair.first).get();
      const View * v2 = sfm_data_.GetViews().at(pair.second).get();
      if (set_remaining_poseIds.count(v1->id_pose) &&
          set_remaining_poseIds.count(v2->id_pose))
      {
        infered_matches.insert(matches_it);
      }
    }
    matches_provider_->pairWise_matches_.swap(infered_matches);
  }

  openMVG::rotation_averaging::RelativeRotations relatives_R;
  Compute_Relative_Rotations(relatives_R);

  Hash_Map<IndexT, Mat3> global_rotations;
  if (!Compute_Global_Rotations(relatives_R, global_rotations))
  {
    std::cerr << "GlobalSfM:: Rotation Averaging failure!" << std::endl;
    return false;
  }

  matching::PairWiseMatches  tripletWise_matches;
  if (!Compute_Global_Translations(global_rotations, tripletWise_matches))
  {
    std::cerr << "GlobalSfM:: Translation Averaging failure!" << std::endl;
    return false;
  }
  if (!Compute_Initial_Structure(tripletWise_matches))
  {
    std::cerr << "GlobalSfM:: Cannot initialize an initial structure!" << std::endl;
    return false;
  }
  if (!Adjust())
  {
    std::cerr << "GlobalSfM:: Non-linear adjustment failure!" << std::endl;
    return false;
  }

  //-- Export statistics about the SfM process
  if (!sLogging_file_.empty())
  {
    using namespace htmlDocument;
    std::ostringstream os;
    os << "Structure from Motion statistics.";
    html_doc_stream_->pushInfo("<hr>");
    html_doc_stream_->pushInfo(htmlMarkup("h1",os.str()));

    os.str("");
    os << "-------------------------------" << "<br>"
      << "-- View count: " << sfm_data_.GetViews().size() << "<br>"
      << "-- Intrinsic count: " << sfm_data_.GetIntrinsics().size() << "<br>"
      << "-- Pose count: " << sfm_data_.GetPoses().size() << "<br>"
      << "-- Track count: "  << sfm_data_.GetLandmarks().size() << "<br>"
      << "-------------------------------" << "<br>";
    html_doc_stream_->pushInfo(os.str());
  }

  return true;
}

/// Compute from relative rotations the global rotations of the camera poses
bool GlobalSfMReconstructionEngine_RelativeMotions::Compute_Global_Rotations
(
  const rotation_averaging::RelativeRotations & relatives_R,
  Hash_Map<IndexT, Mat3> & global_rotations
)
{
  if(relatives_R.empty())
    return false;
  // Log statistics about the relative rotation graph
  {
    std::set<IndexT> set_pose_ids;
    for (const auto & relative_R : relatives_R)
    {
      set_pose_ids.insert(relative_R.i);
      set_pose_ids.insert(relative_R.j);
    }

    std::cout << "\n-------------------------------" << "\n"
      << " Global rotations computation: " << "\n"
      << "  #relative rotations: " << relatives_R.size() << "\n"
      << "  #global rotations: " << set_pose_ids.size() << std::endl;
  }

  // Global Rotation solver:
  const ERelativeRotationInferenceMethod eRelativeRotationInferenceMethod =
    TRIPLET_ROTATION_INFERENCE_COMPOSITION_ERROR;
    //TRIPLET_ROTATION_INFERENCE_NONE;

  system::Timer t;
  GlobalSfM_Rotation_AveragingSolver rotation_averaging_solver;
  const bool b_rotation_averaging = rotation_averaging_solver.Run(
    eRotation_averaging_method_, eRelativeRotationInferenceMethod,
    relatives_R, global_rotations);

  std::cout
    << "Found #global_rotations: " << global_rotations.size() << "\n"
    << "Timing: " << t.elapsed() << " seconds" << std::endl;


  if (b_rotation_averaging)
  {
    // Compute & display rotation fitting residual errors
    std::vector<float> vec_rotation_fitting_error;
    vec_rotation_fitting_error.reserve(relatives_R.size());
    for (const auto & relative_R : relatives_R)
    {
      const Mat3 & Rij = relative_R.Rij;
      const IndexT i = relative_R.i;
      const IndexT j = relative_R.j;
      if (global_rotations.count(i)==0 || global_rotations.count(j)==0)
        continue;
      const Mat3 & Ri = global_rotations[i];
      const Mat3 & Rj = global_rotations[j];
      const Mat3 eRij(Rj.transpose()*Rij*Ri);
      const double angularErrorDegree = R2D(getRotationMagnitude(eRij));
      vec_rotation_fitting_error.push_back(angularErrorDegree);
    }

    if (!vec_rotation_fitting_error.empty())
    {
      const float error_max = *max_element(vec_rotation_fitting_error.begin(), vec_rotation_fitting_error.end());
      Histogram<float> histo(0.0f,error_max, 20);
      histo.Add(vec_rotation_fitting_error.begin(), vec_rotation_fitting_error.end());
      std::cout
        << "\nRelative/Global degree rotations residual errors {0," << error_max<< "}:"
        << histo.ToString() << std::endl;
      {
        Histogram<float> histo(0.0f, 5.0f, 20);
        histo.Add(vec_rotation_fitting_error.begin(), vec_rotation_fitting_error.end());
        std::cout
          << "\nRelative/Global degree rotations residual errors {0,5}:"
          << histo.ToString() << std::endl;
      }
      std::cout << "\nStatistics about global rotation evaluation:" << std::endl;
      minMaxMeanMedian<float>(vec_rotation_fitting_error.begin(), vec_rotation_fitting_error.end());
    }

    // Log input graph to the HTML report
    if (!sLogging_file_.empty() && !sOut_directory_.empty())
    {
      // Log a relative pose graph
      {
        std::set<IndexT> set_pose_ids;
        Pair_Set relative_pose_pairs;
        for (const auto & view : sfm_data_.GetViews())
        {
          const IndexT pose_id = view.second->id_pose;
          set_pose_ids.insert(pose_id);
        }
        const std::string sGraph_name = "global_relative_rotation_pose_graph_final";
        graph::indexedGraph putativeGraph(set_pose_ids, rotation_averaging_solver.GetUsedPairs());
        graph::exportToGraphvizData(
          stlplus::create_filespec(sOut_directory_, sGraph_name),
          putativeGraph);

        using namespace htmlDocument;
        std::ostringstream os;

        os << "<br>" << sGraph_name << "<br>"
           << "<img src=\""
           << stlplus::create_filespec(sOut_directory_, sGraph_name, "svg")
           << "\" height=\"600\">\n";

        html_doc_stream_->pushInfo(os.str());
      }
    }
  }
  return b_rotation_averaging;
}

/// Compute/refine relative translations and compute global translations
bool GlobalSfMReconstructionEngine_RelativeMotions::Compute_Global_Translations
(
  const Hash_Map<IndexT, Mat3> & global_rotations,
  matching::PairWiseMatches & tripletWise_matches
)
{
  // Translation averaging (compute translations & update them to a global common coordinates system)
  GlobalSfM_Translation_AveragingSolver translation_averaging_solver;
  const bool bTranslationAveraging = translation_averaging_solver.Run(
    eTranslation_averaging_method_,
    sfm_data_,
    features_provider_,
    matches_provider_,
    global_rotations,
    tripletWise_matches);

  if (!sLogging_file_.empty())
  {
    Save(sfm_data_,
      stlplus::create_filespec(stlplus::folder_part(sLogging_file_), "cameraPath_translation_averaging", "ply"),
      ESfM_Data(EXTRINSICS));
  }

  return bTranslationAveraging;
}

/// Compute the initial structure of the scene
bool GlobalSfMReconstructionEngine_RelativeMotions::Compute_Initial_Structure
(
  matching::PairWiseMatches & tripletWise_matches
)
{
  // Build tracks from selected triplets (Union of all the validated triplet tracks (_tripletWise_matches))
  {
    using namespace openMVG::tracks;
    TracksBuilder tracksBuilder;
#if defined USE_ALL_VALID_MATCHES // not used by default
    matching::PairWiseMatches pose_supported_matches;
    for (const std::pair< Pair, IndMatches > & match_info :  matches_provider_->pairWise_matches_)
    {
      const View * vI = sfm_data_.GetViews().at(match_info.first.first).get();
      const View * vJ = sfm_data_.GetViews().at(match_info.first.second).get();
      if (sfm_data_.IsPoseAndIntrinsicDefined(vI) && sfm_data_.IsPoseAndIntrinsicDefined(vJ))
      {
        pose_supported_matches.insert(match_info);
      }
    }
    tracksBuilder.Build(pose_supported_matches);
#else
    // Use triplet validated matches
    tracksBuilder.Build(tripletWise_matches);
#endif
    tracksBuilder.Filter(3);
    STLMAPTracks map_selectedTracks; // reconstructed track (visibility per 3D point)
    tracksBuilder.ExportToSTL(map_selectedTracks);

    // Fill sfm_data with the computed tracks (no 3D yet)
    Landmarks & structure = sfm_data_.structure;
    IndexT idx(0);
    for (STLMAPTracks::const_iterator itTracks = map_selectedTracks.begin();
      itTracks != map_selectedTracks.end();
      ++itTracks, ++idx)
    {
      const submapTrack & track = itTracks->second;
      structure[idx] = Landmark();
      Observations & obs = structure.at(idx).obs;
      for (submapTrack::const_iterator it = track.begin(); it != track.end(); ++it)
      {
        const size_t imaIndex = it->first;
        const size_t featIndex = it->second;
        const PointFeature & pt = features_provider_->feats_per_view.at(imaIndex)[featIndex];
        obs[imaIndex] = Observation(pt.coords().cast<double>(), featIndex);
      }
    }

    std::cout << std::endl << "Track stats" << std::endl;
    {
      std::ostringstream osTrack;
      //-- Display stats:
      //    - number of images
      //    - number of tracks
      std::set<size_t> set_imagesId;
      TracksUtilsMap::ImageIdInTracks(map_selectedTracks, set_imagesId);
      osTrack << "------------------" << "\n"
        << "-- Tracks Stats --" << "\n"
        << " Tracks number: " << tracksBuilder.NbTracks() << "\n"
        << " Images Id: " << "\n";
      std::copy(set_imagesId.begin(),
        set_imagesId.end(),
        std::ostream_iterator<size_t>(osTrack, ", "));
      osTrack << "\n------------------" << "\n";

      std::map<size_t, size_t> map_Occurence_TrackLength;
      TracksUtilsMap::TracksLength(map_selectedTracks, map_Occurence_TrackLength);
      osTrack << "TrackLength, Occurrence" << "\n";
      for (std::map<size_t, size_t>::const_iterator iter = map_Occurence_TrackLength.begin();
        iter != map_Occurence_TrackLength.end(); ++iter)  {
        osTrack << "\t" << iter->first << "\t" << iter->second << "\n";
      }
      osTrack << "\n";
      std::cout << osTrack.str();
    }
  }

  // Compute 3D position of the landmark of the structure by triangulation of the observations
  {
    openMVG::system::Timer timer;

    const IndexT trackCountBefore = sfm_data_.GetLandmarks().size();
    SfM_Data_Structure_Computation_Blind structure_estimator(true);
    structure_estimator.triangulate(sfm_data_);

    std::cout << "\n#removed tracks (invalid triangulation): " <<
      trackCountBefore - IndexT(sfm_data_.GetLandmarks().size()) << std::endl;
    std::cout << std::endl << "  Triangulation took (s): " << timer.elapsed() << std::endl;

    // Export initial structure
    if (!sLogging_file_.empty())
    {
      Save(sfm_data_,
        stlplus::create_filespec(stlplus::folder_part(sLogging_file_), "initial_structure", "ply"),
        ESfM_Data(EXTRINSICS | STRUCTURE));
    }
  }
  return !sfm_data_.structure.empty();
}

// Adjust the scene (& remove outliers)
bool GlobalSfMReconstructionEngine_RelativeMotions::Adjust()
{
  // Refine sfm_scene (in a 3 iteration process (free the parameters regarding their incertainty order)):

  Bundle_Adjustment_Ceres bundle_adjustment_obj;
  // - refine only Structure and translations
  bool b_BA_Status = bundle_adjustment_obj.Adjust
    (
      sfm_data_,
      Optimize_Options(
        Intrinsic_Parameter_Type::NONE, // Intrinsics are held as constant
        Extrinsic_Parameter_Type::ADJUST_TRANSLATION, // Rotations are held as constant
        Structure_Parameter_Type::ADJUST_ALL)
    );
  if (b_BA_Status)
  {
    if (!sLogging_file_.empty())
    {
      Save(sfm_data_,
        stlplus::create_filespec(stlplus::folder_part(sLogging_file_), "structure_00_refine_T_Xi", "ply"),
        ESfM_Data(EXTRINSICS | STRUCTURE));
    }

    // - refine only Structure and Rotations & translations
    b_BA_Status = bundle_adjustment_obj.Adjust
      (
        sfm_data_,
        Optimize_Options(
          Intrinsic_Parameter_Type::NONE, // Intrinsics are held as constant
          Extrinsic_Parameter_Type::ADJUST_ALL,
          Structure_Parameter_Type::ADJUST_ALL)
      );
    if (b_BA_Status && !sLogging_file_.empty())
    {
      Save(sfm_data_,
        stlplus::create_filespec(stlplus::folder_part(sLogging_file_), "structure_01_refine_RT_Xi", "ply"),
        ESfM_Data(EXTRINSICS | STRUCTURE));
    }
  }

  if (b_BA_Status && ReconstructionEngine::intrinsic_refinement_options_ != Intrinsic_Parameter_Type::NONE) {
    // - refine all: Structure, motion:{rotations, translations} and optics:{intrinsics}
    b_BA_Status = bundle_adjustment_obj.Adjust
      (
        sfm_data_,
        Optimize_Options(
          ReconstructionEngine::intrinsic_refinement_options_,
          Extrinsic_Parameter_Type::ADJUST_ALL,
          Structure_Parameter_Type::ADJUST_ALL)
      );
    if (b_BA_Status && !sLogging_file_.empty())
    {
      Save(sfm_data_,
        stlplus::create_filespec(stlplus::folder_part(sLogging_file_), "structure_02_refine_KRT_Xi", "ply"),
        ESfM_Data(EXTRINSICS | STRUCTURE));
    }
  }

  // Remove outliers (max_angle, residual error)
  const size_t pointcount_initial = sfm_data_.structure.size();
  RemoveOutliers_PixelResidualError(sfm_data_, 4.0);
  const size_t pointcount_pixelresidual_filter = sfm_data_.structure.size();
  RemoveOutliers_AngleError(sfm_data_, 2.0);
  const size_t pointcount_angular_filter = sfm_data_.structure.size();
  std::cout << "Outlier removal (remaining #points):\n"
    << "\t initial structure size #3DPoints: " << pointcount_initial << "\n"
    << "\t\t pixel residual filter  #3DPoints: " << pointcount_pixelresidual_filter << "\n"
    << "\t\t angular filter         #3DPoints: " << pointcount_angular_filter << std::endl;

  if (!sLogging_file_.empty())
  {
    Save(sfm_data_,
      stlplus::create_filespec(stlplus::folder_part(sLogging_file_), "structure_03_outlier_removed", "ply"),
      ESfM_Data(EXTRINSICS | STRUCTURE));
  }

  // Check that poses & intrinsic cover some measures (after outlier removal)
  const IndexT minPointPerPose = 12; // 6 min
  const IndexT minTrackLength = 3; // 2 min
  if (eraseUnstablePosesAndObservations(sfm_data_, minPointPerPose, minTrackLength))
  {
    // TODO: must ensure that track graph is producing a single connected component

    const size_t pointcount_cleaning = sfm_data_.structure.size();
    std::cout << "Point_cloud cleaning:\n"
      << "\t #3DPoints: " << pointcount_cleaning << "\n";
  }

  // --
  // Final BA. We refine one more time,
  // since some outlier have been removed and so a better solution can be found.
  //--
  const Optimize_Options ba_refine_options(
    ReconstructionEngine::intrinsic_refinement_options_,
    Extrinsic_Parameter_Type::ADJUST_ALL,  // adjust camera motion
    Structure_Parameter_Type::ADJUST_ALL); // adjust scene structure

  b_BA_Status = bundle_adjustment_obj.Adjust(sfm_data_, ba_refine_options);
  if (b_BA_Status && !sLogging_file_.empty())
  {
    Save(sfm_data_,
      stlplus::create_filespec(stlplus::folder_part(sLogging_file_), "structure_04_outlier_removed", "ply"),
      ESfM_Data(EXTRINSICS | STRUCTURE));
  }

  return b_BA_Status;
}

void GlobalSfMReconstructionEngine_RelativeMotions::Compute_Relative_Rotations
(
  rotation_averaging::RelativeRotations & vec_relatives_R
)
{
  //
  // Build the Relative pose graph from matches:
  //
  /// pairwise view relation between poseIds
  typedef std::map< Pair, Pair_Set > PoseWiseMatches;

  // List shared correspondences (pairs) between poses
  PoseWiseMatches poseWiseMatches;
  for (const auto & iterMatches : matches_provider_->pairWise_matches_)
  {
    const Pair pair = iterMatches.first;
    const View * v1 = sfm_data_.GetViews().at(pair.first).get();
    const View * v2 = sfm_data_.GetViews().at(pair.second).get();
    poseWiseMatches[Pair(v1->id_pose, v2->id_pose)].insert(pair);
  }

  C_Progress_display my_progress_bar( poseWiseMatches.size(),
      std::cout, "\n- Relative pose computation -\n" );

#ifdef OPENMVG_USE_OPENMP
  #pragma omp parallel for schedule(dynamic)
#endif
  // Compute the relative pose from pairwise point matches:
  for (int i = 0; i < poseWiseMatches.size(); ++i)
  {
#ifdef OPENMVG_USE_OPENMP
    #pragma omp critical
#endif
    {
      ++my_progress_bar;
    }
    {
      PoseWiseMatches::const_iterator iter (poseWiseMatches.begin());
      std::advance(iter, i);
      const auto & relative_pose_iterator(*iter);
      const Pair relative_pose_pair = relative_pose_iterator.first;
      const Pair_Set & match_pairs = relative_pose_iterator.second;

      // If a pair has the same ID, discard it
      if (relative_pose_pair.first == relative_pose_pair.second)
      {
        continue;
      }

      // Compute the relative pose:
      // - non central camera
      // - central camera
      if (match_pairs.size() > 1)
      {
        // We have a non central cameras
        //
        // - Select used intrinsics
        std::set<IndexT> used_intrinsic_ids;
        for (const auto & pair_it : match_pairs)
        {
          const View * view_1 = sfm_data_.GetViews().at(pair_it.first).get();
          const View * view_2 = sfm_data_.GetViews().at(pair_it.second).get();

          // Check that valid camera are existing for the pair view
          if (sfm_data_.GetIntrinsics().count(view_1->id_intrinsic) == 0 ||
              sfm_data_.GetIntrinsics().count(view_2->id_intrinsic) == 0)
            continue;

          used_intrinsic_ids.insert(view_1->id_intrinsic);
          used_intrinsic_ids.insert(view_2->id_intrinsic);
        }
        // Setup the local poses used by the non central camera
        opengv::translations_t  rigOffsets;
        opengv::rotations_t     rigRotations;
        double                  minFocal = std::numeric_limits<double>::max();
        for (const auto & intrinsic_id_it : used_intrinsic_ids)
        {
          const cameras::IntrinsicBase * intrinsic_ptr = sfm_data_.GetIntrinsics().at(intrinsic_id_it).get();
          if (
                intrinsic_ptr != nullptr &&
                intrinsic_ptr->getType() == cameras::PINHOLE_CAMERA_SUBPOSE
             )
          {
            // retrieve camera information from shared pointer
            const cameras::Pinhole_Intrinsic_Subpose * subpose_intrinsic_ptr =
              dynamic_cast< const cameras::Pinhole_Intrinsic_Subpose * > (intrinsic_ptr);
            const geometry::Pose3 sub_pose = subpose_intrinsic_ptr->get_subpose();

            rigOffsets.emplace_back(sub_pose.center());
            rigRotations.emplace_back(sub_pose.rotation().transpose());

            minFocal = std::min( minFocal , subpose_intrinsic_ptr->focal() );
          }
        }

        //--
        // Setup bearing vector correspondences by using feature tracking
        //--
        opengv::bearingVectors_t bI, bJ;
        std::vector<int> intrinsic_index_I, intrinsic_index_J;

        for (const auto & pair_it : match_pairs)
        {
          const IndexT I = pair_it.first;
          const IndexT J = pair_it.second;

          const View * view_I = sfm_data_.GetViews().at(I).get();
          const View * view_J = sfm_data_.GetViews().at(J).get();

          // Check that valid camera are existing for the pair view
          if (used_intrinsic_ids.count(view_I->id_intrinsic) == 0 ||
              used_intrinsic_ids.count(view_J->id_intrinsic) == 0)
            continue;

          // add bearing vectors if they do not belong to the same pose
          if ( view_I->id_pose == view_J->id_pose )
            continue;

          const cameras::IntrinsicBase * intrinsic_I = sfm_data_.GetIntrinsics().at(view_I->id_intrinsic).get();
          const cameras::IntrinsicBase * intrinsic_J = sfm_data_.GetIntrinsics().at(view_J->id_intrinsic).get();

          for (const auto & match_it : matches_provider_->pairWise_matches_.at(pair_it))
          {
            opengv::bearingVector_t bearing_vector;
            bearing_vector << normalized_features_provider_->feats_per_view[I][match_it.i_].coords().cast<double>(), 1.0;
            bI.emplace_back( bearing_vector.normalized() );
            intrinsic_index_I.emplace_back( std::distance( used_intrinsic_ids.begin(), used_intrinsic_ids.find(view_I->id_intrinsic) ) );

            bearing_vector << normalized_features_provider_->feats_per_view[J][match_it.j_].coords().cast<double>(), 1.0;
            bJ.emplace_back( bearing_vector.normalized() );
            intrinsic_index_J.emplace_back( std::distance( used_intrinsic_ids.begin(), used_intrinsic_ids.find(view_J->id_intrinsic) ) );
          }
        }

<<<<<<< HEAD
        //--
        // Robust pose estimation
        //--

        //--> Estimate the best possible Rotation/Translation from correspondences
        double errorMax = std::numeric_limits<double>::max();
        //const double upper_bound_pixel_threshold = 2.5 * sqrt(2.0);
        const double maxExpectedError =
          // AC Ransac converge to better solution (in angular residual error mode) when no apriori threshold is set
          // It avoids pre-optimization of a false solution
          std::numeric_limits<double>::infinity();
          //1.0 - cos ( atan ( upper_bound_pixel_threshold / minFocal ) );

        opengv::transformation_t relative_pose;
        std::vector<size_t> vec_inliers;

        const bool isPoseUsable =
          noncentral::robust_relative_pose::non_central_cameras_robust_relative_pose(
          bI, bJ,
          intrinsic_index_I, intrinsic_index_J,
          rigOffsets, rigRotations,
          &relative_pose,
          &vec_inliers,
          &errorMax,
          maxExpectedError);

        if ( isPoseUsable )
        {
          // set output model
          geometry::Pose3 relativePose(relative_pose.block<3,3>(0,0).transpose(), relative_pose.col(3));

          // Build a tiny SfM scene with only the geometry of the relative pose
          //  for parameters refinement: 3D points & camera poses.
          SfM_Data tiny_scene;

          const IndexT indexRig1 = relative_pose_pair.first;
          const IndexT indexRig2 = relative_pose_pair.second;
          // intialize poses (shared by a group of images)
          tiny_scene.poses[indexRig1] = geometry::Pose3(Mat3::Identity(), Vec3::Zero());
          tiny_scene.poses[indexRig2] = relativePose;

          // insert views used by the relative pose pairs
          for (const auto & pairIterator : match_pairs)
          {
            // initialize camera indexes
            const IndexT I = pairIterator.first;
            const IndexT J = pairIterator.second;

            // add views
            tiny_scene.views.insert(*sfm_data_.GetViews().find(pairIterator.first));
            tiny_scene.views.insert(*sfm_data_.GetViews().find(pairIterator.second));

            // add intrinsics
            const View * view_I = sfm_data_.GetViews().at(I).get();
            const View * view_J = sfm_data_.GetViews().at(J).get();
            if (tiny_scene.intrinsics.count(view_I->id_intrinsic) == 0)
              tiny_scene.intrinsics.insert(*sfm_data_.GetIntrinsics().find(view_I->id_intrinsic));
            if (tiny_scene.intrinsics.count(view_J->id_intrinsic) == 0)
              tiny_scene.intrinsics.insert(*sfm_data_.GetIntrinsics().find(view_J->id_intrinsic));
          }

          const bool b_use_tracks = true;
          if (b_use_tracks)
          {
            matching::PairWiseMatches relative_pose_matches;
            for (const auto & pair_it : match_pairs)
            {
              const IndexT I = pair_it.first;
              const IndexT J = pair_it.second;

              const View * view_I = tiny_scene.GetViews().at(I).get();
              const View * view_J = tiny_scene.GetViews().at(J).get();

              // Check that valid camera are existing for the pair view
              if (tiny_scene.GetIntrinsics().count(view_I->id_intrinsic) == 0 ||
                  tiny_scene.GetIntrinsics().count(view_J->id_intrinsic) == 0)
                continue;

              // Consider this pair
              // - If they define a minimal of parallax ?
              // - if they do not belong to the same pose
              if ( view_I->id_pose == view_J->id_pose )
                continue;

              relative_pose_matches.insert(
                std::make_pair(
                  pair_it,
                  matches_provider_->pairWise_matches_.at( pair_it )));
            }
            // Compute tracks
            using namespace openMVG::tracks;
            TracksBuilder tracksBuilder;
            tracksBuilder.Build( relative_pose_matches );
            tracksBuilder.Filter( 2 ); // matches must be seen by at least two view/pose.
            STLMAPTracks map_tracks;   // reconstructed track (visibility per 3D point)
            tracksBuilder.ExportToSTL(map_tracks);

            // List tracks as observations
            for (const auto & tracks_it : map_tracks)
            {
              Landmark landmark;
              Observations & obs = landmark.obs;
              for (const auto & track_it : tracks_it.second)
              {
                const size_t view_index = track_it.first;
                const size_t feat_index = track_it.second;
                obs[view_index] = Observation(features_provider_->feats_per_view[view_index][feat_index].coords().cast<double>(), feat_index);
              }
              tiny_scene.structure[tracks_it.first] = std::move(landmark);
            }// end loop on tracks
          }
          else
          {
            // Add 2-view observations
            IndexT cpt = 0;
            Landmarks & structure = tiny_scene.structure;
            const std::set<size_t> set_inliers(vec_inliers.begin(), vec_inliers.end());

            for (const auto & pair_it : match_pairs)
            {
              const IndexT I = pair_it.first;
              const IndexT J = pair_it.second;

              const View * view_I = tiny_scene.GetViews().at(I).get();
              const View * view_J = tiny_scene.GetViews().at(J).get();

              // Check that valid camera are existing for the pair view
              if (tiny_scene.GetIntrinsics().count(view_I->id_intrinsic) == 0 ||
                  tiny_scene.GetIntrinsics().count(view_J->id_intrinsic) == 0)
                continue;

              // add bearing vectors if they do not belong to the same pose
              if ( view_I->id_pose == view_J->id_pose )
                continue;

              if (set_inliers.count(cpt))
              {
                for (const auto & match_it : matches_provider_->pairWise_matches_.at(pair_it))
                {
                  Observations & obs = structure[cpt].obs;
                  PointFeature pt = features_provider_->feats_per_view.at(I)[match_it.i_];
                  obs[I] = Observation(pt.coords().cast<double>(), match_it.i_);

                  pt = features_provider_->feats_per_view.at(J)[match_it.j_];
                  obs[J] = Observation(pt.coords().cast<double>(), match_it.j_);

                  ++cpt;
                }
              }
            }
          }

          // Compute 3D position of the landmarks (triangulation of the observations)
          {
            SfM_Data_Structure_Computation_Blind structure_estimator(false);
            structure_estimator.triangulate(tiny_scene);
          }

          /*std::ostringstream os;
          os << this->sOut_directory_ << "/" << relative_pose_pair.first << "_" << relative_pose_pair.second << ".ply";
          Save(tiny_scene, os.str(), ESfM_Data(ALL));*/

          Bundle_Adjustment_Ceres::BA_Ceres_options options(false, false);
          options.linear_solver_type_ = ceres::DENSE_SCHUR;
          Bundle_Adjustment_Ceres bundle_adjustment_obj(options);
          const Optimize_Options ba_refine_options
            (Intrinsic_Parameter_Type::NONE, // -> Keep intrinsic constant
            Extrinsic_Parameter_Type::ADJUST_ALL, // adjust camera motion
            Structure_Parameter_Type::ADJUST_ALL);// adjust scene structure
          if (bundle_adjustment_obj.Adjust(tiny_scene, ba_refine_options))
          {
            // --> to debug: save relative pair geometry on disk
            /*std::ostringstream os;
            os << this->sOut_directory_ << "/" << relative_pose_pair.first << "_" << relative_pose_pair.second << "_BA" << ".ply";
            Save(tiny_scene, os.str(), ESfM_Data(ALL));*/

            // Remove outliers (max_angle, residual error)
            const size_t pointcount_initial = tiny_scene.structure.size();
            RemoveOutliers_PixelResidualError(tiny_scene, 4.0);
            const size_t pointcount_pixelresidual_filter = tiny_scene.structure.size();
            RemoveOutliers_AngleError(tiny_scene, 2.0);
            const size_t pointcount_angular_filter = tiny_scene.structure.size();

            if (bundle_adjustment_obj.Adjust(tiny_scene, ba_refine_options))
            {
              const Mat3 R1 = tiny_scene.poses[relative_pose_pair.first].rotation();
              const Mat3 R2 = tiny_scene.poses[relative_pose_pair.second].rotation();
              const Vec3 t1 = tiny_scene.poses[relative_pose_pair.first].translation();
              const Vec3 t2 = tiny_scene.poses[relative_pose_pair.second].translation();
              // Compute relative motion and save it
              Mat3 Rrel;
              Vec3 trel;
              RelativeCameraMotion(R1, t1, R2, t2, &Rrel, &trel);
              // Update found relative pose
              relativePose = Pose3(Rrel, -Rrel.transpose() * trel);
              /*std::ostringstream os;
              os << this->sOut_directory_ << "/" << relative_pose_pair.first << "_" << relative_pose_pair.second << "_BA2" << ".ply";
              Save(tiny_scene, os.str(), ESfM_Data(ALL));*/
            }
          }
#ifdef OPENMVG_USE_OPENMP
          #pragma omp critical
#endif
          {
            // Add the relative rotation to the relative 'rotation' pose graph
            using namespace openMVG::rotation_averaging;
              vec_relatives_R.emplace_back(
                relative_pose_pair.first, relative_pose_pair.second,
                relativePose.rotation(), 1);
          }
        }
=======

      const IntrinsicBase * cam_I = sfm_data_.GetIntrinsics().at(view_I->id_intrinsic).get();
      const IntrinsicBase * cam_J = sfm_data_.GetIntrinsics().at(view_J->id_intrinsic).get();

      // Setup corresponding bearing vector
      const matching::IndMatches & matches = matches_provider_->pairWise_matches_.at(pairIterator);
      size_t nbBearing = matches.size();
      Mat x1(2, nbBearing), x2(2, nbBearing);
      nbBearing = 0;
      for (const auto & match : matches)
      {
        x1.col(nbBearing) = ((*cam_I)(cam_I->get_ud_pixel(features_provider_->feats_per_view[I][match.i_].coords().cast<double>()))).hnormalized();
        x2.col(nbBearing++) = ((*cam_J)(cam_J->get_ud_pixel(features_provider_->feats_per_view[J][match.j_].coords().cast<double>()))).hnormalized();
>>>>>>> cbf1519b
      }
      else
      // Central camera relative pose estimation
      {
        const Pair pairIterator = *(match_pairs.begin());

<<<<<<< HEAD
        const IndexT I = pairIterator.first;
        const IndexT J = pairIterator.second;

        const View * view_I = sfm_data_.views[I].get();
        const View * view_J = sfm_data_.views[J].get();
=======
      RelativePose_Info relativePose_info;
      // Compute max authorized error as geometric mean of camera plane tolerated residual error
      relativePose_info.initial_residual_tolerance = std::pow(
        cam_I->imagePlane_toCameraPlaneError(2.5) *
        cam_J->imagePlane_toCameraPlaneError(2.5),
        1./2.);
>>>>>>> cbf1519b

        // Check that valid cameras are existing for the pair of view
        if (sfm_data_.GetIntrinsics().count(view_I->id_intrinsic) == 0 ||
          sfm_data_.GetIntrinsics().count(view_J->id_intrinsic) == 0)
          continue;

        // Setup corresponding bearing vector
        const matching::IndMatches & matches = matches_provider_->pairWise_matches_.at(pairIterator);
        size_t nbBearing = matches.size();
        Mat x1(2, nbBearing), x2(2, nbBearing);
        nbBearing = 0;
        for (const auto & match : matches)
        {
          x1.col(nbBearing) = normalized_features_provider_->feats_per_view[I][match.i_].coords().cast<double>();
          x2.col(nbBearing++) = normalized_features_provider_->feats_per_view[J][match.j_].coords().cast<double>();
        }

        const IntrinsicBase * cam_I = sfm_data_.GetIntrinsics().at(view_I->id_intrinsic).get();
        const IntrinsicBase * cam_J = sfm_data_.GetIntrinsics().at(view_J->id_intrinsic).get();

        RelativePose_Info relativePose_info;
        // Compute max authorized error as geometric mean of camera plane tolerated residual error
        relativePose_info.initial_residual_tolerance = std::pow(
          cam_I->imagePlane_toCameraPlaneError(2.5) *
          cam_J->imagePlane_toCameraPlaneError(2.5),
          1./2.);

        // Since we use normalized features, we will use unit image size and intrinsic matrix:
        const std::pair<size_t, size_t> imageSize(1., 1.);
        const Mat3 K  = Mat3::Identity();

        if (!robustRelativePose(K, K, x1, x2, relativePose_info, imageSize, imageSize, 256))
        {
          continue;
        }
        const bool bRefine_using_BA = true;
        if (bRefine_using_BA)
        {
          // Refine the defined scene
          SfM_Data tiny_scene;
          tiny_scene.views.insert(*sfm_data_.GetViews().find(view_I->id_view));
          tiny_scene.views.insert(*sfm_data_.GetViews().find(view_J->id_view));
          tiny_scene.intrinsics.insert(*sfm_data_.GetIntrinsics().find(view_I->id_intrinsic));
          tiny_scene.intrinsics.insert(*sfm_data_.GetIntrinsics().find(view_J->id_intrinsic));

          // Init poses
          const Pose3 & Pose_I = tiny_scene.poses[view_I->id_pose] = Pose3(Mat3::Identity(), Vec3::Zero());
          const Pose3 & Pose_J = tiny_scene.poses[view_J->id_pose] = relativePose_info.relativePose;

          // Init structure
          const Mat34 P1 = cam_I->get_projective_equivalent(Pose_I);
          const Mat34 P2 = cam_J->get_projective_equivalent(Pose_J);
          Landmarks & landmarks = tiny_scene.structure;
          for (size_t k = 0; k < x1.cols(); ++k) {
            const Vec2 x1_ = features_provider_->feats_per_view[I][matches[k].i_].coords().cast<double>();
            const Vec2 x2_ = features_provider_->feats_per_view[J][matches[k].j_].coords().cast<double>();
            Vec3 X;
            TriangulateDLT(P1, x1_, P2, x2_, &X);
            Observations obs;
            obs[view_I->id_view] = Observation(x1_, matches[k].i_);
            obs[view_J->id_view] = Observation(x2_, matches[k].j_);
            landmarks[k].obs = obs;
            landmarks[k].X = X;
          }
          // - refine only Structure and Rotations & translations (keep intrinsic constant)
          Bundle_Adjustment_Ceres::BA_Ceres_options options(false, false);
          options.linear_solver_type_ = ceres::DENSE_SCHUR;
          Bundle_Adjustment_Ceres bundle_adjustment_obj(options);
          const Optimize_Options ba_refine_options
            (Intrinsic_Parameter_Type::NONE, // -> Keep intrinsic constant
            Extrinsic_Parameter_Type::ADJUST_ALL, // adjust camera motion
            Structure_Parameter_Type::ADJUST_ALL);// adjust scene structure
          if (bundle_adjustment_obj.Adjust(tiny_scene, ba_refine_options))
          {
            // --> to debug: save relative pair geometry on disk
            // std::ostringstream os;
            // os << relative_pose_pair.first << "_" << relative_pose_pair.second << ".ply";
            // Save(tiny_scene, os.str(), ESfM_Data(STRUCTURE | EXTRINSICS));
            //
            const Mat3 R1 = tiny_scene.poses[view_I->id_pose].rotation();
            const Mat3 R2 = tiny_scene.poses[view_J->id_pose].rotation();
            const Vec3 t1 = tiny_scene.poses[view_I->id_pose].translation();
            const Vec3 t2 = tiny_scene.poses[view_J->id_pose].translation();
            // Compute relative motion and save it
            Mat3 Rrel;
            Vec3 trel;
            RelativeCameraMotion(R1, t1, R2, t2, &Rrel, &trel);
            // Update found relative pose
            relativePose_info.relativePose = Pose3(Rrel, -Rrel.transpose() * trel);
          }
        }
#ifdef OPENMVG_USE_OPENMP
        #pragma omp critical
#endif
        {
          // Add the relative rotation to the relative 'rotation' pose graph
          using namespace openMVG::rotation_averaging;
            vec_relatives_R.emplace_back(
              relative_pose_pair.first, relative_pose_pair.second,
              relativePose_info.relativePose.rotation(), relativePose_info.vec_inliers.size());
        }
      }
    }
  } // for all relative pose

  // Re-weight rotation in [0,1]
  if (vec_relatives_R.size() > 1)
  {
    std::vector<double> vec_count;
    vec_count.reserve(vec_relatives_R.size());
    for(const auto & relative_rotation_info : vec_relatives_R)
    {
      vec_count.push_back(relative_rotation_info.weight);
    }
    std::partial_sort(vec_count.begin(), vec_count.begin() + vec_count.size() / 2.0, vec_count.end());
    const float thTrustPair = vec_count[vec_count.size() / 2.0];
    for(auto & relative_rotation_info : vec_relatives_R)
    {
      relative_rotation_info.weight = std::min(relative_rotation_info.weight, 1.f);
    }
  }

  // Log input graph to the HTML report
  if (!sLogging_file_.empty() && !sOut_directory_.empty())
  {
    // Log a relative view graph
    {
      std::set<IndexT> set_ViewIds;
      std::transform(sfm_data_.GetViews().begin(), sfm_data_.GetViews().end(),
        std::inserter(set_ViewIds, set_ViewIds.begin()), stl::RetrieveKey());
      graph::indexedGraph putativeGraph(set_ViewIds, getPairs(matches_provider_->pairWise_matches_));
      graph::exportToGraphvizData(
        stlplus::create_filespec(sOut_directory_, "global_relative_rotation_view_graph"),
        putativeGraph);
    }

    // Log a relative pose graph
    {
      std::set<IndexT> set_pose_ids;
      Pair_Set relative_pose_pairs;
      for (const auto & relative_R : vec_relatives_R)
      {
        const Pair relative_pose_indices(relative_R.i, relative_R.j);
        relative_pose_pairs.insert(relative_pose_indices);
        set_pose_ids.insert(relative_R.i);
        set_pose_ids.insert(relative_R.j);
      }
      const std::string sGraph_name = "global_relative_rotation_pose_graph";
      graph::indexedGraph putativeGraph(set_pose_ids, relative_pose_pairs);
      graph::exportToGraphvizData(
        stlplus::create_filespec(sOut_directory_, sGraph_name),
        putativeGraph);
      using namespace htmlDocument;
      std::ostringstream os;

      os << "<br>" << "global_relative_rotation_pose_graph" << "<br>"
         << "<img src=\""
         << stlplus::create_filespec(sOut_directory_, "global_relative_rotation_pose_graph", "svg")
         << "\" height=\"600\">\n";

      html_doc_stream_->pushInfo(os.str());
    }
  }
}

} // namespace sfm
} // namespace openMVG
<|MERGE_RESOLUTION|>--- conflicted
+++ resolved
@@ -653,17 +653,16 @@
           for (const auto & match_it : matches_provider_->pairWise_matches_.at(pair_it))
           {
             opengv::bearingVector_t bearing_vector;
-            bearing_vector << normalized_features_provider_->feats_per_view[I][match_it.i_].coords().cast<double>(), 1.0;
+            bearing_vector << (*intrinsic_I)(intrinsic_I->get_ud_pixel(features_provider_->feats_per_view[I][match_it.i_].coords().cast<double>()));
             bI.emplace_back( bearing_vector.normalized() );
             intrinsic_index_I.emplace_back( std::distance( used_intrinsic_ids.begin(), used_intrinsic_ids.find(view_I->id_intrinsic) ) );
 
-            bearing_vector << normalized_features_provider_->feats_per_view[J][match_it.j_].coords().cast<double>(), 1.0;
+            bearing_vector << (*intrinsic_J)(intrinsic_J->get_ud_pixel(features_provider_->feats_per_view[J][match_it.j_].coords().cast<double>()));
             bJ.emplace_back( bearing_vector.normalized() );
             intrinsic_index_J.emplace_back( std::distance( used_intrinsic_ids.begin(), used_intrinsic_ids.find(view_J->id_intrinsic) ) );
           }
         }
 
-<<<<<<< HEAD
         //--
         // Robust pose estimation
         //--
@@ -875,60 +874,36 @@
                 relativePose.rotation(), 1);
           }
         }
-=======
-
-      const IntrinsicBase * cam_I = sfm_data_.GetIntrinsics().at(view_I->id_intrinsic).get();
-      const IntrinsicBase * cam_J = sfm_data_.GetIntrinsics().at(view_J->id_intrinsic).get();
-
-      // Setup corresponding bearing vector
-      const matching::IndMatches & matches = matches_provider_->pairWise_matches_.at(pairIterator);
-      size_t nbBearing = matches.size();
-      Mat x1(2, nbBearing), x2(2, nbBearing);
-      nbBearing = 0;
-      for (const auto & match : matches)
-      {
-        x1.col(nbBearing) = ((*cam_I)(cam_I->get_ud_pixel(features_provider_->feats_per_view[I][match.i_].coords().cast<double>()))).hnormalized();
-        x2.col(nbBearing++) = ((*cam_J)(cam_J->get_ud_pixel(features_provider_->feats_per_view[J][match.j_].coords().cast<double>()))).hnormalized();
->>>>>>> cbf1519b
       }
       else
       // Central camera relative pose estimation
       {
         const Pair pairIterator = *(match_pairs.begin());
 
-<<<<<<< HEAD
         const IndexT I = pairIterator.first;
         const IndexT J = pairIterator.second;
 
         const View * view_I = sfm_data_.views[I].get();
         const View * view_J = sfm_data_.views[J].get();
-=======
-      RelativePose_Info relativePose_info;
-      // Compute max authorized error as geometric mean of camera plane tolerated residual error
-      relativePose_info.initial_residual_tolerance = std::pow(
-        cam_I->imagePlane_toCameraPlaneError(2.5) *
-        cam_J->imagePlane_toCameraPlaneError(2.5),
-        1./2.);
->>>>>>> cbf1519b
 
         // Check that valid cameras are existing for the pair of view
         if (sfm_data_.GetIntrinsics().count(view_I->id_intrinsic) == 0 ||
           sfm_data_.GetIntrinsics().count(view_J->id_intrinsic) == 0)
           continue;
 
-        // Setup corresponding bearing vector
+        // Setup corresponding bearing vectors
+        const IntrinsicBase * cam_I = sfm_data_.GetIntrinsics().at(view_I->id_intrinsic).get();
+        const IntrinsicBase * cam_J = sfm_data_.GetIntrinsics().at(view_J->id_intrinsic).get();
+
         const matching::IndMatches & matches = matches_provider_->pairWise_matches_.at(pairIterator);
         size_t nbBearing = matches.size();
         Mat x1(2, nbBearing), x2(2, nbBearing);
         nbBearing = 0;
         for (const auto & match : matches)
         {
-          x1.col(nbBearing) = normalized_features_provider_->feats_per_view[I][match.i_].coords().cast<double>();
-          x2.col(nbBearing++) = normalized_features_provider_->feats_per_view[J][match.j_].coords().cast<double>();
+          x1.col(nbBearing) = (*cam_I)(cam_I->get_ud_pixel(features_provider_->feats_per_view[I][match.i_].coords().cast<double>())).hnormalized();
+          x2.col(nbBearing++) = (*cam_J)(cam_J->get_ud_pixel(features_provider_->feats_per_view[J][match.j_].coords().cast<double>())).hnormalized();
         }
-
-        const IntrinsicBase * cam_I = sfm_data_.GetIntrinsics().at(view_I->id_intrinsic).get();
-        const IntrinsicBase * cam_J = sfm_data_.GetIntrinsics().at(view_J->id_intrinsic).get();
 
         RelativePose_Info relativePose_info;
         // Compute max authorized error as geometric mean of camera plane tolerated residual error
