
// Copyright (c) 2015 Pierre MOULON.

// This Source Code Form is subject to the terms of the Mozilla Public
// License, v. 2.0. If a copy of the MPL was not distributed with this
// file, You can obtain one at http://mozilla.org/MPL/2.0/.


#include "openMVG/sfm/pipelines/sequential/sequential_SfM.hpp"
#include "openMVG/sfm/pipelines/sfm_robust_model_estimation.hpp"
#include "openMVG/sfm/sfm_data_io.hpp"
#include "openMVG/sfm/sfm_data_BA_ceres.hpp"
#include "openMVG/cameras/cameras.hpp"
#include "openMVG/sfm/sfm_data_filters.hpp"
#include "openMVG/sfm/pipelines/localization/SfM_Localizer.hpp"

#include "openMVG/matching/indMatch.hpp"
#include "openMVG/multiview/essential.hpp"
#include "openMVG/multiview/triangulation.hpp"
#include "openMVG/multiview/triangulation_nview.hpp"
#include "openMVG/graph/connectedComponent.hpp"
#include "openMVG/stl/stl.hpp"
#include "openMVG/system/timer.hpp"

#include "third_party/htmlDoc/htmlDoc.hpp"
#include "third_party/progress/progress.hpp"

#ifdef _MSC_VER
#pragma warning( once : 4267 ) //warning C4267: 'argument' : conversion from 'size_t' to 'const int', possible loss of data
#endif

namespace openMVG {
namespace sfm {

using namespace openMVG::geometry;
using namespace openMVG::cameras;

SequentialSfMReconstructionEngine::SequentialSfMReconstructionEngine(
  const SfM_Data & sfm_data,
  const std::string & soutDirectory,
  const std::string & sloggingFile)
  : ReconstructionEngine(sfm_data, soutDirectory),
    sLogging_file_(sloggingFile),
    initial_pair_(Pair(0,0)),
    cam_type_(EINTRINSIC(PINHOLE_CAMERA_RADIAL3))
{
  if (!sLogging_file_.empty())
  {
    // setup HTML logger
    html_doc_stream_ = std::make_shared<htmlDocument::htmlDocumentStream>("SequentialReconstructionEngine SFM report.");
    html_doc_stream_->pushInfo(
      htmlDocument::htmlMarkup("h1", std::string("SequentialSfMReconstructionEngine")));
    html_doc_stream_->pushInfo("<hr>");

    html_doc_stream_->pushInfo( "Dataset info:");
    html_doc_stream_->pushInfo( "Views count: " +
      htmlDocument::toString( sfm_data.GetViews().size()) + "<br>");
  }
  // Init remaining image list
  for (Views::const_iterator itV = sfm_data.GetViews().begin();
    itV != sfm_data.GetViews().end(); ++itV)
  {
    set_remaining_view_id_.insert(itV->second.get()->id_view);
  }
}

SequentialSfMReconstructionEngine::~SequentialSfMReconstructionEngine()
{
  if (!sLogging_file_.empty())
  {
    // Save the reconstruction Log
    std::ofstream htmlFileStream(sLogging_file_.c_str());
    htmlFileStream << html_doc_stream_->getDoc();
  }
}

void SequentialSfMReconstructionEngine::SetFeaturesProvider(Features_Provider * provider)
{
  features_provider_ = provider;
}

void SequentialSfMReconstructionEngine::SetMatchesProvider(Matches_Provider * provider)
{
  matches_provider_ = provider;
}

void SequentialSfMReconstructionEngine::SetParamsData(paramsIncrementalSfM params)
{
  params_data_ = params;
}
bool SequentialSfMReconstructionEngine::Process() {
  // Parameters load
  double outlier_max_residual_error_iter = 4.0;
  double outlier_min_angle_between_rays_iter = 2.0;
  double outlier_max_residual_error_final = 4.0;
  double outlier_min_angle_between_rays_final = 2.0;
  size_t outlier_min_tracks_removed_re_ba = 50;

  if(params_data_.valid){
	  outlier_max_residual_error_iter = params_data_.outlier_max_residual_error_iter;
	  outlier_min_angle_between_rays_iter = params_data_.outlier_min_angle_triangulation_iter;
	  outlier_max_residual_error_final = params_data_.outlier_max_residual_error_final;
	  outlier_min_angle_between_rays_final = params_data_.outlier_min_angle_triangulation_final;
	  outlier_min_tracks_removed_re_ba = params_data_.outlier_min_tracks_removed_re_ba;
  }


  //-------------------
  //-- Incremental reconstruction
  //-------------------

  if (!InitLandmarkTracks())
    return false;

  // Initial pair choice
  if (initial_pair_ == Pair(0,0))
  {
    if (!AutomaticInitialPairChoice(initial_pair_))
    {
      // Cannot find a valid initial pair, try to set it by hand?
      if (!ChooseInitialPair(initial_pair_))
      {
        return false;
      }
    }
  }
  // Else a starting pair was already initialized before

  // Initial pair Essential Matrix and [R|t] estimation.
  if (!MakeInitialPair3D(initial_pair_))
    return false;

  // Compute robust Resection of remaining images
  // - group of images will be selected and resection + scene completion will be tried
  size_t resectionGroupIndex = 0;
  std::vector<size_t> vec_possible_resection_indexes;
  while (FindImagesWithPossibleResection(vec_possible_resection_indexes))
  {
    bool bImageAdded = false;
    // Add images to the 3D reconstruction
    for (std::vector<size_t>::const_iterator iter = vec_possible_resection_indexes.begin();
      iter != vec_possible_resection_indexes.end(); ++iter)
    {
      bImageAdded |= Resection(*iter);
      set_remaining_view_id_.erase(*iter);
    }

    if (bImageAdded)
    {
      // Scene logging as ply for visual debug
      std::ostringstream os;
      os << std::setw(8) << std::setfill('0') << resectionGroupIndex << "_Resection";
      Save(sfm_data_, stlplus::create_filespec(sOut_directory_, os.str(), ".ply"), ESfM_Data(ALL));

      // Perform BA until all point are under the given precision
      do
      {
        BundleAdjustment();
      }
      while (badTrackRejector(outlier_max_residual_error_iter,outlier_min_tracks_removed_re_ba));
      eraseUnstablePosesAndObservations(sfm_data_);
    }
    ++resectionGroupIndex;
  }
  // Ensure there is no remaining outliers
  if (badTrackRejector(outlier_max_residual_error_final, 0))
  {
    eraseUnstablePosesAndObservations(sfm_data_);
  }

  //-- Reconstruction done.
  //-- Display some statistics
  std::cout << "\n\n-------------------------------" << "\n"
    << "-- Structure from Motion (statistics):\n"
    << "-- #Camera calibrated: " << sfm_data_.GetPoses().size()
    << " from " << sfm_data_.GetViews().size() << " input images.\n"
    << "-- #Tracks, #3D points: " << sfm_data_.GetLandmarks().size() << "\n"
    << "-------------------------------" << "\n";

  Histogram<double> h;
  ComputeResidualsHistogram(&h);
  std::cout << "\nHistogram of residuals:" << h.ToString() << std::endl;

  if (!sLogging_file_.empty())
  {
    using namespace htmlDocument;
    std::ostringstream os;
    os << "Structure from Motion process finished.";
    html_doc_stream_->pushInfo("<hr>");
    html_doc_stream_->pushInfo(htmlMarkup("h1",os.str()));

    os.str("");
    os << "-------------------------------" << "<br>"
      << "-- Structure from Motion (statistics):<br>"
      << "-- #Camera calibrated: " << sfm_data_.GetPoses().size()
      << " from " <<sfm_data_.GetViews().size() << " input images.<br>"
      << "-- #Tracks, #3D points: " << sfm_data_.GetLandmarks().size() << "<br>"
      << "-------------------------------" << "<br>";
    html_doc_stream_->pushInfo(os.str());

    html_doc_stream_->pushInfo(htmlMarkup("h2","Histogram of reprojection-residuals"));

    const std::vector<double> xBin = h.GetXbinsValue();
    std::pair< std::pair<double,double>, std::pair<double,double> > range =
      autoJSXGraphViewport<double>(xBin, h.GetHist());

    htmlDocument::JSXGraphWrapper jsxGraph;
    jsxGraph.init("3DtoImageResiduals",600,300);
    jsxGraph.addXYChart(xBin, h.GetHist(), "line,point");
    jsxGraph.UnsuspendUpdate();
    jsxGraph.setViewport(range);
    jsxGraph.close();
    html_doc_stream_->pushInfo(jsxGraph.toStr());
  }
  return true;
}

/// Select a candidate initial pair
bool SequentialSfMReconstructionEngine::ChooseInitialPair(Pair & initialPairIndex) const
{
  if (initial_pair_ != Pair(0,0))
  {
    // Internal initial pair is already initialized (so return it)
    initialPairIndex = initial_pair_;
  }
  else
  {
    // List Views that supports valid intrinsic
    std::set<IndexT> valid_views;
    for (Views::const_iterator it = sfm_data_.GetViews().begin();
      it != sfm_data_.GetViews().end(); ++it)
    {
      const View * v = it->second.get();
      if( sfm_data_.GetIntrinsics().find(v->id_intrinsic) != sfm_data_.GetIntrinsics().end())
        valid_views.insert(v->id_view);
    }

    if (sfm_data_.GetIntrinsics().empty() || valid_views.empty())
    {
      std::cerr
        << "There is no defined intrinsic data in order to compute an essential matrix for the initial pair."
        << std::endl;
      return false;
    }

    std::cout << std::endl
      << "----------------------------------------------------\n"
      << "SequentialSfMReconstructionEngine::ChooseInitialPair\n"
      << "----------------------------------------------------\n"
      << " Pairs that have valid intrinsic and high support of points are displayed:\n"
      << " Choose one pair manually by typing the two integer indexes\n"
      << "----------------------------------------------------\n"
      << std::endl;

    // Try to list the 10 top pairs that have:
    //  - valid intrinsics,
    //  - valid estimated Fundamental matrix.
    std::vector< size_t > vec_NbMatchesPerPair;
    std::vector<openMVG::matching::PairWiseMatches::const_iterator> vec_MatchesIterator;
    const openMVG::matching::PairWiseMatches & map_Matches = matches_provider_->pairWise_matches_;
    for (openMVG::matching::PairWiseMatches::const_iterator
      iter = map_Matches.begin();
      iter != map_Matches.end(); ++iter)
    {
      const Pair current_pair = iter->first;
      if (valid_views.count(current_pair.first) &&
        valid_views.count(current_pair.second) )
      {
        vec_NbMatchesPerPair.push_back(iter->second.size());
        vec_MatchesIterator.push_back(iter);
      }
    }
    // sort the Pairs in descending order according their correspondences count
    using namespace stl::indexed_sort;
    std::vector< sort_index_packet_descend< size_t, size_t> > packet_vec(vec_NbMatchesPerPair.size());
    sort_index_helper(packet_vec, &vec_NbMatchesPerPair[0], std::min((size_t)10, vec_NbMatchesPerPair.size()));

    for (size_t i = 0; i < std::min((size_t)10, vec_NbMatchesPerPair.size()); ++i) {
      const size_t index = packet_vec[i].index;
      openMVG::matching::PairWiseMatches::const_iterator iter = vec_MatchesIterator[index];
      std::cout << "(" << iter->first.first << "," << iter->first.second <<")\t\t"
        << iter->second.size() << " matches" << std::endl;
    }

    // Ask the user to choose an initial pair (by set some view ids)
    std::cout << std::endl << " type INITIAL pair ids: X enter Y enter\n";
    int val, val2;
    if ( std::cin >> val && std::cin >> val2) {
      initialPairIndex.first = val;
      initialPairIndex.second = val2;
    }
  }

  std::cout << "\nPutative starting pair is: (" << initialPairIndex.first
      << "," << initialPairIndex.second << ")" << std::endl;

  // Check validity of the initial pair indices:
  if (features_provider_->feats_per_view.find(initialPairIndex.first) == features_provider_->feats_per_view.end() ||
      features_provider_->feats_per_view.find(initialPairIndex.second) == features_provider_->feats_per_view.end())
  {
    std::cerr << "At least one of the initial pair indices is invalid."
      << std::endl;
    return false;
  }
  return true;
}

bool SequentialSfMReconstructionEngine::InitLandmarkTracks()
{
  // Parameters load
  size_t min_obs_per_track = 2;

  if(params_data_.valid){
	  min_obs_per_track = params_data_.min_obs_per_track;
  }

  // Compute tracks from matches
  tracks::TracksBuilder tracksBuilder;

  {
    // List of features matches for each couple of images
    const openMVG::matching::PairWiseMatches & map_Matches = matches_provider_->pairWise_matches_;
    std::cout << "\n" << "Track building" << std::endl;

    tracksBuilder.Build(map_Matches);
    std::cout << "\n" << "Track filtering" << std::endl;
    tracksBuilder.Filter(min_obs_per_track);
    std::cout << "\n" << "Track export to internal struct" << std::endl;
    //-- Build tracks with STL compliant type :
    tracksBuilder.ExportToSTL(map_tracks_);

    std::cout << "\n" << "Track stats" << std::endl;
    {
      std::ostringstream osTrack;
      //-- Display stats :
      //    - number of images
      //    - number of tracks
      std::set<size_t> set_imagesId;
      tracks::TracksUtilsMap::ImageIdInTracks(map_tracks_, set_imagesId);
      osTrack << "------------------" << "\n"
        << "-- Tracks Stats --" << "\n"
        << " Tracks number: " << tracksBuilder.NbTracks() << "\n"
        << " Images Id: " << "\n";
      std::copy(set_imagesId.begin(),
        set_imagesId.end(),
        std::ostream_iterator<size_t>(osTrack, ", "));
      osTrack << "\n------------------" << "\n";

      std::map<size_t, size_t> map_Occurence_TrackLength;
      tracks::TracksUtilsMap::TracksLength(map_tracks_, map_Occurence_TrackLength);
      osTrack << "TrackLength, Occurrence" << "\n";
      for (std::map<size_t, size_t>::const_iterator iter = map_Occurence_TrackLength.begin();
        iter != map_Occurence_TrackLength.end(); ++iter)  {
        osTrack << "\t" << iter->first << "\t" << iter->second << "\n";
      }
      osTrack << "\n";
      std::cout << osTrack.str();
    }
  }
  return map_tracks_.size() > 0;
}

bool SequentialSfMReconstructionEngine::AutomaticInitialPairChoice(Pair & initial_pair) const
{
  // select a pair that have the largest baseline (mean angle between it's bearing vectors).

<<<<<<< HEAD
  unsigned k = 20;
  unsigned iMin_inliers_count = 100;
  float fRequired_min_angle = 3.0f;
  float fLimit_max_angle = 60.0f; // More than 60 degree, we cannot rely on matches for initial pair seeding
  double init_residual_tolerance = 4.0; // Actual ACRANSAC upperbound is squared of this


  if(params_data_.valid){
	  k = params_data_.init_pair_best_of_k;
	  iMin_inliers_count = params_data_.init_pair_min_tracks;
	  fRequired_min_angle = params_data_.init_pair_min_angle;
	  fLimit_max_angle = params_data_.init_pair_max_angle;
	  init_residual_tolerance = params_data_.init_pair_pose_init_residual_tolerance;
  }
=======
  const unsigned iMin_inliers_count = 100;
  const float fRequired_min_angle = 3.0f;
  const float fLimit_max_angle = 60.0f; // More than 60 degree, we cannot rely on matches for initial pair seeding
>>>>>>> ab2938d6

  // List Views that support valid intrinsic (view that could be used for Essential matrix computation)
  std::set<IndexT> valid_views;
  for (Views::const_iterator it = sfm_data_.GetViews().begin();
    it != sfm_data_.GetViews().end(); ++it)
  {
    const View * v = it->second.get();
    if (sfm_data_.GetIntrinsics().count(v->id_intrinsic))
      valid_views.insert(v->id_view);
  }

  if (valid_views.size() < 2)
  {
    return false; // There is not view that support valid intrinsic data
  }

  std::vector<std::pair<double, Pair> > scoring_per_pair;

  // Compute the relative pose & the 'baseline score'
  C_Progress_display my_progress_bar( matches_provider_->pairWise_matches_.size(),
    std::cout,
    "Automatic selection of an initial pair:\n" );
#ifdef OPENMVG_USE_OPENMP
  #pragma omp parallel
#endif
  for (const std::pair< Pair, IndMatches > & match_pair : matches_provider_->pairWise_matches_)
  {
#ifdef OPENMVG_USE_OPENMP
  #pragma omp single nowait
#endif
    {
#ifdef OPENMVG_USE_OPENMP
      #pragma omp critical
#endif
      ++my_progress_bar;

      const Pair current_pair = match_pair.first;

      const size_t I = min(current_pair.first, current_pair.second);
      const size_t J = max(current_pair.first, current_pair.second);
      if (valid_views.count(I) && valid_views.count(J))
      {
        const View * view_I = sfm_data_.GetViews().at(I).get();
        const Intrinsics::const_iterator iterIntrinsic_I = sfm_data_.GetIntrinsics().find(view_I->id_intrinsic);
        const View * view_J = sfm_data_.GetViews().at(J).get();
        const Intrinsics::const_iterator iterIntrinsic_J = sfm_data_.GetIntrinsics().find(view_J->id_intrinsic);

        const Pinhole_Intrinsic * cam_I = dynamic_cast<const Pinhole_Intrinsic*>(iterIntrinsic_I->second.get());
        const Pinhole_Intrinsic * cam_J = dynamic_cast<const Pinhole_Intrinsic*>(iterIntrinsic_J->second.get());
        if (cam_I != NULL && cam_J != NULL)
        {
          openMVG::tracks::STLMAPTracks map_tracksCommon;
          const std::set<size_t> set_imageIndex= {I, J};
          tracks::TracksUtilsMap::GetTracksInImages(set_imageIndex, map_tracks_, map_tracksCommon);

          // Copy points correspondences to arrays for relative pose estimation
          const size_t n = map_tracksCommon.size();
          Mat xI(2,n), xJ(2,n);
          size_t cptIndex = 0;
          for (openMVG::tracks::STLMAPTracks::const_iterator
            iterT = map_tracksCommon.begin(); iterT != map_tracksCommon.end();
            ++iterT, ++cptIndex)
          {
            tracks::submapTrack::const_iterator iter = iterT->second.begin();
            const size_t i = iter->second;
            const size_t j = (++iter)->second;

            Vec2 feat = features_provider_->feats_per_view[I][i].coords().cast<double>();
            xI.col(cptIndex) = cam_I->get_ud_pixel(feat);
            feat = features_provider_->feats_per_view[J][j].coords().cast<double>();
            xJ.col(cptIndex) = cam_J->get_ud_pixel(feat);
          }

          // Robust estimation of the relative pose
          RelativePose_Info relativePose_info;
          relativePose_info.initial_residual_tolerance = Square(init_residual_tolerance);

          if (robustRelativePose(
            cam_I->K(), cam_J->K(),
            xI, xJ, relativePose_info,
            std::make_pair(cam_I->w(), cam_I->h()), std::make_pair(cam_J->w(), cam_J->h()),
            256) && relativePose_info.vec_inliers.size() > iMin_inliers_count)
          {
            // Triangulate inliers & compute angle between bearing vectors
            std::vector<float> vec_angles;
            vec_angles.reserve(relativePose_info.vec_inliers.size());
            const Pose3 pose_I = Pose3(Mat3::Identity(), Vec3::Zero());
            const Pose3 pose_J = relativePose_info.relativePose;
            const Mat34 PI = cam_I->get_projective_equivalent(pose_I);
            const Mat34 PJ = cam_J->get_projective_equivalent(pose_J);
            for (const size_t inlier_idx : relativePose_info.vec_inliers)
            {
              Vec3 X;
              TriangulateDLT(PI, xI.col(inlier_idx), PJ, xJ.col(inlier_idx), &X);

              openMVG::tracks::STLMAPTracks::const_iterator iterT = map_tracksCommon.begin();
              std::advance(iterT, inlier_idx);
              tracks::submapTrack::const_iterator iter = iterT->second.begin();
              const Vec2 featI = features_provider_->feats_per_view[I][iter->second].coords().cast<double>();
              const Vec2 featJ = features_provider_->feats_per_view[J][(++iter)->second].coords().cast<double>();
              vec_angles.push_back(AngleBetweenRay(pose_I, cam_I, pose_J, cam_J, featI, featJ));
            }
            // Compute the median triangulation angle
            const unsigned median_index = vec_angles.size() / 2;
            std::nth_element(
              vec_angles.begin(),
              vec_angles.begin() + median_index,
              vec_angles.end());
            const float scoring_angle = vec_angles[median_index];
            // Store the pair iff the pair is in the asked angle range [fRequired_min_angle;fLimit_max_angle]
            if (scoring_angle > fRequired_min_angle &&
                scoring_angle < fLimit_max_angle)
            {
  #ifdef OPENMVG_USE_OPENMP
              #pragma omp critical
  #endif
              scoring_per_pair.emplace_back(scoring_angle, current_pair);
            }
          }
        }
      }
    } // omp section
  }
  std::sort(scoring_per_pair.begin(), scoring_per_pair.end());
  // Since scoring is ordered in increasing order, reverse the order
  std::reverse(scoring_per_pair.begin(), scoring_per_pair.end());
  if (!scoring_per_pair.empty())
  {
    initial_pair = scoring_per_pair.begin()->second;
    return true;
  }
  return false;
}

/// Compute the initial 3D seed (First camera t=0; R=Id, second estimated by 5 point algorithm)
bool SequentialSfMReconstructionEngine::MakeInitialPair3D(const Pair & current_pair)
{
  // Parameters load
  double min_bound_precision_add_point = 1.0;
  double min_angle_add_point = 2.0;

  if(params_data_.valid){
	  min_bound_precision_add_point = params_data_.init_pair_min_bound_precision_add_point;
	  min_angle_add_point = params_data_.init_pair_min_angle_add_point;
  }

  // Compute robust Essential matrix for ImageId [I,J]
  // use min max to have I < J
  const size_t I = min(current_pair.first, current_pair.second);
  const size_t J = max(current_pair.first, current_pair.second);

  // a. Assert we have valid pinhole cameras
  const View * view_I = sfm_data_.GetViews().at(I).get();
  const Intrinsics::const_iterator iterIntrinsic_I = sfm_data_.GetIntrinsics().find(view_I->id_intrinsic);
  const View * view_J = sfm_data_.GetViews().at(J).get();
  const Intrinsics::const_iterator iterIntrinsic_J = sfm_data_.GetIntrinsics().find(view_J->id_intrinsic);

  if (iterIntrinsic_I == sfm_data_.GetIntrinsics().end() ||
      iterIntrinsic_J == sfm_data_.GetIntrinsics().end() )
  {
    return false;
  }

  const Pinhole_Intrinsic * cam_I = dynamic_cast<const Pinhole_Intrinsic*>(iterIntrinsic_I->second.get());
  const Pinhole_Intrinsic * cam_J = dynamic_cast<const Pinhole_Intrinsic*>(iterIntrinsic_J->second.get());
  if (cam_I == NULL || cam_J == NULL)
  {
    return false;
  }

  // b. Get common features between the two view
  // use the track to have a more dense match correspondence set
  openMVG::tracks::STLMAPTracks map_tracksCommon;
  const std::set<size_t> set_imageIndex= {I, J};
  tracks::TracksUtilsMap::GetTracksInImages(set_imageIndex, map_tracks_, map_tracksCommon);

  //-- Copy point to arrays
  const size_t n = map_tracksCommon.size();
  Mat xI(2,n), xJ(2,n);
  size_t cptIndex = 0;
  for (openMVG::tracks::STLMAPTracks::const_iterator
    iterT = map_tracksCommon.begin(); iterT != map_tracksCommon.end();
    ++iterT, ++cptIndex)
  {
    tracks::submapTrack::const_iterator iter = iterT->second.begin();
    const size_t i = iter->second;
    const size_t j = (++iter)->second;

    Vec2 feat = features_provider_->feats_per_view[I][i].coords().cast<double>();
    xI.col(cptIndex) = cam_I->get_ud_pixel(feat);
    feat = features_provider_->feats_per_view[J][j].coords().cast<double>();
    xJ.col(cptIndex) = cam_J->get_ud_pixel(feat);
  }

  // c. Robust estimation of the relative pose
  RelativePose_Info relativePose_info;

  const std::pair<size_t, size_t> imageSize_I(cam_I->w(), cam_I->h());
  const std::pair<size_t, size_t> imageSize_J(cam_J->w(), cam_J->h());

  if (!robustRelativePose(
    cam_I->K(), cam_J->K(), xI, xJ, relativePose_info, imageSize_I, imageSize_J, 4096))
  {
    std::cerr << " /!\\ Robust estimation failed to compute E for this pair"
      << std::endl;
    return false;
  }
  std::cout << "A-Contrario initial pair residual: "
    << relativePose_info.found_residual_precision << std::endl;
  // Bound min precision at 1 pix.
  relativePose_info.found_residual_precision = std::max(relativePose_info.found_residual_precision, min_bound_precision_add_point);

  const bool bRefine_using_BA = true;
  if (bRefine_using_BA)
  {
    // Refine the defined scene
    SfM_Data tiny_scene;
    tiny_scene.views.insert(*sfm_data_.GetViews().find(view_I->id_view));
    tiny_scene.views.insert(*sfm_data_.GetViews().find(view_J->id_view));
    tiny_scene.intrinsics.insert(*sfm_data_.GetIntrinsics().find(view_I->id_intrinsic));
    tiny_scene.intrinsics.insert(*sfm_data_.GetIntrinsics().find(view_J->id_intrinsic));

    // Init poses
    const Pose3 & Pose_I = tiny_scene.poses[view_I->id_pose] = Pose3(Mat3::Identity(), Vec3::Zero());
    const Pose3 & Pose_J = tiny_scene.poses[view_J->id_pose] = relativePose_info.relativePose;

    // Init structure
    const Mat34 P1 = cam_I->get_projective_equivalent(Pose_I);
    const Mat34 P2 = cam_J->get_projective_equivalent(Pose_J);
    Landmarks & landmarks = tiny_scene.structure;

    for (openMVG::tracks::STLMAPTracks::const_iterator
      iterT = map_tracksCommon.begin();
      iterT != map_tracksCommon.end();
      ++iterT)
    {
      // Get corresponding points
      tracks::submapTrack::const_iterator iter = iterT->second.begin();
      const size_t i = iter->second;
      const size_t j = (++iter)->second;

      const Vec2 x1_ = features_provider_->feats_per_view[I][i].coords().cast<double>();
      const Vec2 x2_ = features_provider_->feats_per_view[J][j].coords().cast<double>();

      Vec3 X;
      TriangulateDLT(P1, x1_, P2, x2_, &X);
      Observations obs;
      obs[view_I->id_view] = Observation(x1_, i);
      obs[view_J->id_view] = Observation(x2_, j);
      landmarks[iterT->first].obs = std::move(obs);
      landmarks[iterT->first].X = X;
    }
    Save(tiny_scene, stlplus::create_filespec(sOut_directory_, "initialPair.ply"), ESfM_Data(ALL));

    // - refine only Structure and Rotations & translations (keep intrinsic constant)
    Bundle_Adjustment_Ceres::BA_Ceres_options options(true, true);
    options.linear_solver_type_ = ceres::DENSE_SCHUR;
    Bundle_Adjustment_Ceres bundle_adjustment_obj(options);
    if (!bundle_adjustment_obj.Adjust(tiny_scene,
        Optimize_Options
        (
          Intrinsic_Parameter_Type::NONE, // Keep intrinsic constant
          Extrinsic_Parameter_Type::ADJUST_ALL, // Adjust camera motion
          Structure_Parameter_Type::ADJUST_ALL) // Adjust structure
        )
      )
    {
      return false;
    }

    // Save computed data
    const Pose3 pose_I = sfm_data_.poses[view_I->id_pose] = tiny_scene.poses[view_I->id_pose];
    const Pose3 pose_J = sfm_data_.poses[view_J->id_pose] = tiny_scene.poses[view_J->id_pose];
    map_ACThreshold_.insert(std::make_pair(I, relativePose_info.found_residual_precision));
    map_ACThreshold_.insert(std::make_pair(J, relativePose_info.found_residual_precision));
    set_remaining_view_id_.erase(view_I->id_view);
    set_remaining_view_id_.erase(view_J->id_view);

    // List inliers and save them
    for (Landmarks::const_iterator iter = tiny_scene.GetLandmarks().begin();
      iter != tiny_scene.GetLandmarks().end(); ++iter)
    {
      const IndexT trackId = iter->first;
      const Landmark & landmark = iter->second;
      const Observations & obs = landmark.obs;
      Observations::const_iterator iterObs_xI = obs.find(view_I->id_view);
      Observations::const_iterator iterObs_xJ = obs.find(view_J->id_view);

      const Observation & ob_xI = iterObs_xI->second;
      const Observation & ob_xJ = iterObs_xJ->second;

      const double angle = AngleBetweenRay(
        pose_I, cam_I, pose_J, cam_J, ob_xI.x, ob_xJ.x);
      const Vec2 residual_I = cam_I->residual(pose_I, landmark.X, ob_xI.x);
      const Vec2 residual_J = cam_J->residual(pose_J, landmark.X, ob_xJ.x);
      if ( angle > min_angle_add_point &&
           pose_I.depth(landmark.X) > 0 &&
           pose_J.depth(landmark.X) > 0 &&
           residual_I.norm() < relativePose_info.found_residual_precision &&
           residual_J.norm() < relativePose_info.found_residual_precision)
      {
        sfm_data_.structure[trackId] = landmarks[trackId];
      }
    }
    // Save outlier residual information
    Histogram<double> histoResiduals;
    std::cout << std::endl
      << "=========================\n"
      << " MSE Residual InitialPair Inlier: " << ComputeResidualsHistogram(&histoResiduals) << "\n"
      << "=========================" << std::endl;

    if (!sLogging_file_.empty())
    {
      using namespace htmlDocument;
      html_doc_stream_->pushInfo(htmlMarkup("h1","Essential Matrix."));
      ostringstream os;
      os << std::endl
        << "-------------------------------" << "<br>"
        << "-- Robust Essential matrix: <"  << I << "," <<J << "> images: "
        << view_I->s_Img_path << ","
        << view_J->s_Img_path << "<br>"
        << "-- Threshold: " << relativePose_info.found_residual_precision << "<br>"
        << "-- Resection status: " << "OK" << "<br>"
        << "-- Nb points used for robust Essential matrix estimation: "
        << xI.cols() << "<br>"
        << "-- Nb points validated by robust estimation: "
        << sfm_data_.structure.size() << "<br>"
        << "-- % points validated: "
        << sfm_data_.structure.size()/static_cast<float>(xI.cols())
        << "<br>"
        << "-------------------------------" << "<br>";
      html_doc_stream_->pushInfo(os.str());

      html_doc_stream_->pushInfo(htmlMarkup("h2",
        "Residual of the robust estimation (Initial triangulation). Thresholded at: "
        + toString(relativePose_info.found_residual_precision)));

      html_doc_stream_->pushInfo(htmlMarkup("h2","Histogram of residuals"));

      std::vector<double> xBin = histoResiduals.GetXbinsValue();
      std::pair< std::pair<double,double>, std::pair<double,double> > range =
        autoJSXGraphViewport<double>(xBin, histoResiduals.GetHist());

      htmlDocument::JSXGraphWrapper jsxGraph;
      jsxGraph.init("InitialPairTriangulationKeptInfo",600,300);
      jsxGraph.addXYChart(xBin, histoResiduals.GetHist(), "line,point");
      jsxGraph.addLine(relativePose_info.found_residual_precision, 0,
        relativePose_info.found_residual_precision, histoResiduals.GetHist().front());
      jsxGraph.UnsuspendUpdate();
      jsxGraph.setViewport(range);
      jsxGraph.close();
      html_doc_stream_->pushInfo(jsxGraph.toStr());

      html_doc_stream_->pushInfo("<hr>");

      ofstream htmlFileStream( string(stlplus::folder_append_separator(sOut_directory_) +
        "Reconstruction_Report.html").c_str());
      htmlFileStream << html_doc_stream_->getDoc();
    }
  }
  return !sfm_data_.structure.empty();
}

double SequentialSfMReconstructionEngine::ComputeResidualsHistogram(Histogram<double> * histo)
{
  // Collect residuals for each observation
  std::vector<float> vec_residuals;
  vec_residuals.reserve(sfm_data_.structure.size());
  for(Landmarks::const_iterator iterTracks = sfm_data_.GetLandmarks().begin();
      iterTracks != sfm_data_.GetLandmarks().end(); ++iterTracks)
  {
    const Observations & obs = iterTracks->second.obs;
    for(Observations::const_iterator itObs = obs.begin();
      itObs != obs.end(); ++itObs)
    {
      const View * view = sfm_data_.GetViews().find(itObs->first)->second.get();
      const Pose3 pose = sfm_data_.GetPoseOrDie(view);
      const std::shared_ptr<IntrinsicBase> intrinsic = sfm_data_.GetIntrinsics().find(view->id_intrinsic)->second;
      const Vec2 residual = intrinsic->residual(pose, iterTracks->second.X, itObs->second.x);
      vec_residuals.push_back( fabs(residual(0)) );
      vec_residuals.push_back( fabs(residual(1)) );
    }
  }
  // Display statistics
  if (vec_residuals.size() > 1)
  {
    float dMin, dMax, dMean, dMedian;
    minMaxMeanMedian<float>(vec_residuals.begin(), vec_residuals.end(),
                            dMin, dMax, dMean, dMedian);
    if (histo)  {
      *histo = Histogram<double>(dMin, dMax, 10);
      histo->Add(vec_residuals.begin(), vec_residuals.end());
    }

    std::cout << std::endl << std::endl;
    std::cout << std::endl
      << "SequentialSfMReconstructionEngine::ComputeResidualsMSE." << "\n"
      << "\t-- #Tracks:\t" << sfm_data_.GetLandmarks().size() << std::endl
      << "\t-- Residual min:\t" << dMin << std::endl
      << "\t-- Residual median:\t" << dMedian << std::endl
      << "\t-- Residual max:\t "  << dMax << std::endl
      << "\t-- Residual mean:\t " << dMean << std::endl;

    return dMean;
  }
  return -1.0;
}

/// Functor to sort a vector of pair given the pair's second value
template<class T1, class T2, class Pred = std::less<T2> >
struct sort_pair_second {
  bool operator()(const std::pair<T1,T2>&left,
                    const std::pair<T1,T2>&right)
  {
    Pred p;
    return p(left.second, right.second);
  }
};

/**
 * @brief Estimate images on which we can compute the resectioning safely.
 *
 * @param[out] vec_possible_indexes: list of indexes we can use for resectioning.
 * @return False if there is no possible resection.
 *
 * Sort the images by the number of features id shared with the reconstruction.
 * Select the image I that share the most of correspondences.
 * Then keep all the images that have at least:
 *  0.75 * #correspondences(I) common correspondences to the reconstruction.
 */
bool SequentialSfMReconstructionEngine::FindImagesWithPossibleResection(
  std::vector<size_t> & vec_possible_indexes)
{
  // Threshold used to select the best images
  float dThresholdGroup = 0.75f;

  if(params_data_.valid){
	  dThresholdGroup = params_data_.sfm_threshold_group_insert_ratio;
  }

  vec_possible_indexes.clear();

  if (set_remaining_view_id_.empty() || sfm_data_.GetLandmarks().empty())
    return false;

  // Collect tracksIds
  std::set<size_t> reconstructed_trackId;
  std::transform(sfm_data_.GetLandmarks().begin(), sfm_data_.GetLandmarks().end(),
    std::inserter(reconstructed_trackId, reconstructed_trackId.begin()),
    stl::RetrieveKey());

  Pair_Vec vec_putative; // ImageId, NbPutativeCommonPoint
#ifdef OPENMVG_USE_OPENMP
  #pragma omp parallel
#endif
  for (std::set<size_t>::const_iterator iter = set_remaining_view_id_.begin();
        iter != set_remaining_view_id_.end(); ++iter)
  {
#ifdef OPENMVG_USE_OPENMP
  #pragma omp single nowait
#endif
    {
      const size_t viewId = *iter;

      // Compute 2D - 3D possible content
      openMVG::tracks::STLMAPTracks map_tracksCommon;
      const std::set<size_t> set_viewId = {viewId};
      tracks::TracksUtilsMap::GetTracksInImages(set_viewId, map_tracks_, map_tracksCommon);

      if (!map_tracksCommon.empty())
      {
        std::set<size_t> set_tracksIds;
        tracks::TracksUtilsMap::GetTracksIdVector(map_tracksCommon, &set_tracksIds);

        // Count the common possible putative point
        //  with the already 3D reconstructed trackId
        std::vector<size_t> vec_trackIdForResection;
        std::set_intersection(set_tracksIds.begin(), set_tracksIds.end(),
          reconstructed_trackId.begin(),
          reconstructed_trackId.end(),
          std::back_inserter(vec_trackIdForResection));

#ifdef OPENMVG_USE_OPENMP
        #pragma omp critical
#endif
        {
          vec_putative.push_back( make_pair(viewId, vec_trackIdForResection.size()));
        }
      }
    }
  }

  // Sort by the number of matches to the 3D scene.
  std::sort(vec_putative.begin(), vec_putative.end(), sort_pair_second<size_t, size_t, std::greater<size_t> >());

  // If the list is empty or if the list contains images with no correspdences
  // -> (no resection will be possible)
  if (vec_putative.empty() || vec_putative[0].second == 0)
  {
    // All remaining images cannot be used for pose estimation
    set_remaining_view_id_.clear();
    return false;
  }

  // Add the image view index that share the most of 2D-3D correspondences
  vec_possible_indexes.push_back(vec_putative[0].first);

  // Then, add all the image view indexes that have at least N% of the number of the matches of the best image.
  const IndexT M = vec_putative[0].second; // Number of 2D-3D correspondences
  const size_t threshold = static_cast<size_t>(dThresholdGroup * M);
  for (size_t i = 1; i < vec_putative.size() &&
    vec_putative[i].second > threshold; ++i)
  {
    vec_possible_indexes.push_back(vec_putative[i].first);
  }
  return true;
}

/**
 * @brief Add one image to the 3D reconstruction. To the resectioning of
 * the camera and triangulate all the new possible tracks.
 * @param[in] viewIndex: image index to add to the reconstruction.
 *
 * A. Compute 2D/3D matches
 * B. Look if intrinsic data is known or not
 * C. Do the resectioning: compute the camera pose.
 * D. Refine the pose of the found camera
 * E. Update the global scene with the new camera
 * F. Update the observations into the global scene structure
 * G. Triangulate new possible 2D tracks
 */
bool SequentialSfMReconstructionEngine::Resection(const size_t viewIndex)
{
  using namespace tracks;

  double min_bound_residual_new_track = 4.0;
  double min_angle_new_track = 2.0;

  if(params_data_.valid){
	  min_bound_residual_new_track = params_data_.sfm_min_bound_residual_error_add_track;
	  min_angle_new_track = params_data_.sfm_min_angle_add_track;
  }

  // A. Compute 2D/3D matches
  // A1. list tracks ids used by the view
  openMVG::tracks::STLMAPTracks map_tracksCommon;
  const std::set<size_t> set_viewIndex = {viewIndex};
  TracksUtilsMap::GetTracksInImages(set_viewIndex, map_tracks_, map_tracksCommon);
  std::set<size_t> set_tracksIds;
  TracksUtilsMap::GetTracksIdVector(map_tracksCommon, &set_tracksIds);

  // A2. intersects the track list with the reconstructed
  std::set<size_t> reconstructed_trackId;
  std::transform(sfm_data_.GetLandmarks().begin(), sfm_data_.GetLandmarks().end(),
    std::inserter(reconstructed_trackId, reconstructed_trackId.begin()),
    stl::RetrieveKey());

  // Get the ids of the already reconstructed tracks
  std::set<size_t> set_trackIdForResection;
  std::set_intersection(set_tracksIds.begin(), set_tracksIds.end(),
    reconstructed_trackId.begin(),
    reconstructed_trackId.end(),
    std::inserter(set_trackIdForResection, set_trackIdForResection.begin()));

  if (set_trackIdForResection.empty())
  {
    // No match. The image has no connection with already reconstructed points.
    std::cout << std::endl
      << "-------------------------------" << "\n"
      << "-- Resection of camera index: " << viewIndex << "\n"
      << "-- Resection status: " << "FAILED" << "\n"
      << "-------------------------------" << std::endl;
    return false;
  }

  // Get back featId associated to a tracksID already reconstructed.
  // These 2D/3D associations will be used for the resection.
  std::vector<size_t> vec_featIdForResection;
  TracksUtilsMap::GetFeatIndexPerViewAndTrackId(map_tracksCommon,
    set_trackIdForResection,
    viewIndex,
    &vec_featIdForResection);

  // Localize the image inside the SfM reconstruction
  Image_Localizer_Match_Data resection_data;
  resection_data.pt2D.resize(2, set_trackIdForResection.size());
  resection_data.pt3D.resize(3, set_trackIdForResection.size());

  // B. Look if intrinsic data is known or not
  const View * view_I = sfm_data_.GetViews().at(viewIndex).get();
  std::shared_ptr<cameras::IntrinsicBase> optional_intrinsic (nullptr);
  if (sfm_data_.GetIntrinsics().count(view_I->id_intrinsic))
  {
    optional_intrinsic = sfm_data_.GetIntrinsics().at(view_I->id_intrinsic);
  }

  Mat2X pt2D_original(2, set_trackIdForResection.size());
  size_t cpt = 0;
  std::set<size_t>::const_iterator iterTrackId = set_trackIdForResection.begin();
  for (std::vector<size_t>::const_iterator iterfeatId = vec_featIdForResection.begin();
    iterfeatId != vec_featIdForResection.end();
    ++iterfeatId, ++iterTrackId, ++cpt)
  {
    resection_data.pt3D.col(cpt) = sfm_data_.GetLandmarks().at(*iterTrackId).X;
    resection_data.pt2D.col(cpt) = pt2D_original.col(cpt) =
      features_provider_->feats_per_view.at(viewIndex)[*iterfeatId].coords().cast<double>();
    // Handle image distortion if intrinsic is known (to ease the resection)
    if (optional_intrinsic && optional_intrinsic->have_disto())
    {
      resection_data.pt2D.col(cpt) = optional_intrinsic->get_ud_pixel(resection_data.pt2D.col(cpt));
    }
  }

  // C. Do the resectioning: compute the camera pose.
  std::cout << std::endl
    << "-------------------------------" << std::endl
    << "-- Robust Resection of view: " << viewIndex << std::endl;

  geometry::Pose3 pose;
  const bool bResection = sfm::SfM_Localizer::Localize
  (
    Pair(view_I->ui_width, view_I->ui_height),
    optional_intrinsic.get(),
    resection_data,
    pose
  );
  resection_data.pt2D = std::move(pt2D_original); // restore original image domain points

  if (!sLogging_file_.empty())
  {
    using namespace htmlDocument;
    ostringstream os;
    os << "Resection of Image index: <" << viewIndex << "> image: "
      << view_I->s_Img_path <<"<br> \n";
    html_doc_stream_->pushInfo(htmlMarkup("h1",os.str()));

    os.str("");
    os << std::endl
      << "-------------------------------" << "<br>"
      << "-- Robust Resection of camera index: <" << viewIndex << "> image: "
      <<  view_I->s_Img_path <<"<br>"
      << "-- Threshold: " << resection_data.error_max << "<br>"
      << "-- Resection status: " << (bResection ? "OK" : "FAILED") << "<br>"
      << "-- Nb points used for Resection: " << vec_featIdForResection.size() << "<br>"
      << "-- Nb points validated by robust estimation: " << resection_data.vec_inliers.size() << "<br>"
      << "-- % points validated: "
      << resection_data.vec_inliers.size()/static_cast<float>(vec_featIdForResection.size()) << "<br>"
      << "-------------------------------" << "<br>";
    html_doc_stream_->pushInfo(os.str());
  }

  if (!bResection)
    return false;

  // D. Refine the pose of the found camera.
  // We use a local scene with only the 3D points and the new camera.
  {
    const bool b_new_intrinsic = (optional_intrinsic == nullptr);
    // A valid pose has been found (try to refine it):
    // If no valid intrinsic as input:
    //  init a new one from the projection matrix decomposition
    // Else use the existing one and consider it as constant.
    if (b_new_intrinsic)
    {
      // setup a default camera model from the found projection matrix
      Mat3 K, R;
      Vec3 t;
      KRt_From_P(resection_data.projection_matrix, &K, &R, &t);

      const double focal = (K(0,0) + K(1,1))/2.0;
      const Vec2 principal_point(K(0,2), K(1,2));

      // Create the new camera intrinsic group
      switch (cam_type_)
      {
        case PINHOLE_CAMERA:
          optional_intrinsic =
            std::make_shared<Pinhole_Intrinsic>
            (view_I->ui_width, view_I->ui_height, focal, principal_point(0), principal_point(1));
        break;
        case PINHOLE_CAMERA_RADIAL1:
          optional_intrinsic =
            std::make_shared<Pinhole_Intrinsic_Radial_K1>
            (view_I->ui_width, view_I->ui_height, focal, principal_point(0), principal_point(1));
        break;
        case PINHOLE_CAMERA_RADIAL3:
          optional_intrinsic =
            std::make_shared<Pinhole_Intrinsic_Radial_K3>
            (view_I->ui_width, view_I->ui_height, focal, principal_point(0), principal_point(1));
        break;
        case PINHOLE_CAMERA_BROWN:
          optional_intrinsic =
            std::make_shared<Pinhole_Intrinsic_Brown_T2>
            (view_I->ui_width, view_I->ui_height, focal, principal_point(0), principal_point(1));
        break;
        case PINHOLE_CAMERA_FISHEYE:
            optional_intrinsic =
                std::make_shared<Pinhole_Intrinsic_Fisheye>
            (view_I->ui_width, view_I->ui_height, focal, principal_point(0), principal_point(1));
        break;
        default:
          std::cerr << "Try to create an unknown camera type." << std::endl;
          return false;
      }
    }
    if(!sfm::SfM_Localizer::RefinePose(
      optional_intrinsic.get(), pose,
      resection_data, true, b_new_intrinsic))
    {
      return false;
    }

    // E. Update the global scene with the new found camera pose, intrinsic (if not defined)
    if (b_new_intrinsic)
    {
      // Since the view have not yet an intrinsic group before, create a new one
      IndexT new_intrinsic_id = 0;
      if (!sfm_data_.GetIntrinsics().empty())
      {
        // Since some intrinsic Id already exists,
        //  we have to create a new unique identifier following the existing one
        std::set<IndexT> existing_intrinsicId;
          std::transform(sfm_data_.GetIntrinsics().begin(), sfm_data_.GetIntrinsics().end(),
          std::inserter(existing_intrinsicId, existing_intrinsicId.begin()),
          stl::RetrieveKey());
        new_intrinsic_id = (*existing_intrinsicId.rbegin())+1;
      }
      sfm_data_.views.at(viewIndex).get()->id_intrinsic = new_intrinsic_id;
      sfm_data_.intrinsics[new_intrinsic_id] = optional_intrinsic;
    }
    // Update the view pose
    sfm_data_.poses[view_I->id_pose] = pose;
    map_ACThreshold_.insert(std::make_pair(viewIndex, resection_data.error_max));
  }

  // F. Update the observations into the global scene structure
  // - Add the new 2D observations to the reconstructed tracks
  iterTrackId = set_trackIdForResection.begin();
  for (size_t i = 0; i < resection_data.pt2D.cols(); ++i, ++iterTrackId)
  {
    const Vec3 X = resection_data.pt3D.col(i);
    const Vec2 x = resection_data.pt2D.col(i);
    const Vec2 residual = optional_intrinsic->residual(pose, X, x);
    if (residual.norm() < resection_data.error_max &&
        pose.depth(X) > 0)
    {
      // Inlier, add the point to the reconstructed track
      sfm_data_.structure[*iterTrackId].obs[viewIndex] = Observation(x, vec_featIdForResection[i]);
    }
  }

  // G. Triangulate new possible 2D tracks
  // List tracks that share content with this view and add observations and new 3D track if required.
  {
    // For all reconstructed images look for common content in the tracks.
    const std::set<IndexT> valid_views = Get_Valid_Views(sfm_data_);
#ifdef OPENMVG_USE_OPENMP
    #pragma omp parallel
#endif
    for (const IndexT & indexI : valid_views)
    {
      // Ignore the current view
      if (indexI == viewIndex) {  continue; }
#ifdef OPENMVG_USE_OPENMP
      #pragma omp single nowait
#endif
      {
        const size_t I = std::min((IndexT)viewIndex, indexI);
        const size_t J = std::max((IndexT)viewIndex, indexI);

        // Find track correspondences between I and J
        const std::set<size_t> set_viewIndex = { I,J };
        openMVG::tracks::STLMAPTracks map_tracksCommonIJ;
        TracksUtilsMap::GetTracksInImages(set_viewIndex, map_tracks_, map_tracksCommonIJ);

        const View * view_I = sfm_data_.GetViews().at(I).get();
        const View * view_J = sfm_data_.GetViews().at(J).get();
        const IntrinsicBase * cam_I = sfm_data_.GetIntrinsics().at(view_I->id_intrinsic).get();
        const IntrinsicBase * cam_J = sfm_data_.GetIntrinsics().at(view_J->id_intrinsic).get();
        const Pose3 pose_I = sfm_data_.GetPoseOrDie(view_I);
        const Pose3 pose_J = sfm_data_.GetPoseOrDie(view_J);

        size_t new_putative_track = 0, new_added_track = 0, extented_track = 0;
        for (const std::pair< size_t, tracks::submapTrack >& trackIt : map_tracksCommonIJ)
        {
          const size_t trackId = trackIt.first;
          const tracks::submapTrack & track = trackIt.second;

          const Vec2 xI = features_provider_->feats_per_view.at(I)[track.at(I)].coords().cast<double>();
          const Vec2 xJ = features_provider_->feats_per_view.at(J)[track.at(J)].coords().cast<double>();

          // test if the track already exists in 3D
          if (sfm_data_.structure.count(trackId) != 0)
          {
            // 3D point triangulated before, only add image observation if needed
#ifdef OPENMVG_USE_OPENMP
            #pragma omp critical
#endif
            {
              Landmark & landmark = sfm_data_.structure[trackId];
              if (landmark.obs.count(I) == 0)
              {
                const Vec2 residual = cam_I->residual(pose_I, landmark.X, xI);
                if (pose_I.depth(landmark.X) > 0 && residual.norm() < std::max(min_bound_residual_new_track, map_ACThreshold_.at(I)))
                {
                  landmark.obs[I] = Observation(xI, track.at(I));
                  ++extented_track;
                }
              }
              if (landmark.obs.count(J) == 0)
              {
                const Vec2 residual = cam_J->residual(pose_J, landmark.X, xJ);
                if (pose_J.depth(landmark.X) > 0 && residual.norm() < std::max(min_bound_residual_new_track, map_ACThreshold_.at(J)))
                {
                  landmark.obs[J] = Observation(xJ, track.at(J));
                  ++extented_track;
                }
              }
            }
          }
          else
          {
            // A new 3D point must be added
#ifdef OPENMVG_USE_OPENMP
            #pragma omp critical
#endif
            {
              ++new_putative_track;
            }
            const Vec2 xI_ud = cam_I->get_ud_pixel(xI);
            const Vec2 xJ_ud = cam_J->get_ud_pixel(xJ);
            const Mat34 P_I = cam_I->get_projective_equivalent(pose_I);
            const Mat34 P_J = cam_J->get_projective_equivalent(pose_J);
            Vec3 X_euclidean = Vec3::Zero();
            TriangulateDLT(P_I, xI_ud, P_J, xJ_ud, &X_euclidean);
            // Check triangulation results
            //  - Check angle (small angle leads imprecise triangulation)
            //  - Check positive depth
            //  - Check residual values
            const double angle = AngleBetweenRay(pose_I, cam_I, pose_J, cam_J, xI, xJ);
            const Vec2 residual_I = cam_I->residual(pose_I, X_euclidean, xI);
            const Vec2 residual_J = cam_J->residual(pose_J, X_euclidean, xJ);
            if (angle > min_angle_new_track &&
              pose_I.depth(X_euclidean) > 0 &&
              pose_J.depth(X_euclidean) > 0 &&
              residual_I.norm() < std::max(min_bound_residual_new_track, map_ACThreshold_.at(I)) &&
              residual_J.norm() < std::max(min_bound_residual_new_track, map_ACThreshold_.at(J)))
            {
#ifdef OPENMVG_USE_OPENMP
              #pragma omp critical
#endif
              {
                // Add a new track
                Landmark & landmark = sfm_data_.structure[trackId];
                landmark.X = X_euclidean;
                landmark.obs[I] = Observation(xI, track.at(I));
                landmark.obs[J] = Observation(xJ, track.at(J));
                ++new_added_track;
              } // critical
            } // 3D point is valid
          } // else (New 3D point)
        }// For all correspondences
#ifdef OPENMVG_USE_OPENMP
        #pragma omp critical
#endif
        if (!map_tracksCommonIJ.empty())
        {
          std::cout
            << "\n--Triangulated 3D points [" << I << "-" << J << "]:"
            << "\n\t#Track extented: " << extented_track
            << "\n\t#Validated/#Possible: " << new_added_track << "/" << new_putative_track
            << "\n\t#3DPoint for the entire scene: " << sfm_data_.GetLandmarks().size() << std::endl;
        }
      }
    }
  }
  return true;
}

/// Bundle adjustment to refine Structure; Motion and Intrinsics
bool SequentialSfMReconstructionEngine::BundleAdjustment()
{
  // Parameters load
  size_t min_sparse_schur = 100;
  if(params_data_.valid){
  }
  Bundle_Adjustment_Ceres::BA_Ceres_options options;
  if ( sfm_data_.GetPoses().size() > min_sparse_schur &&
      (ceres::IsSparseLinearAlgebraLibraryTypeAvailable(ceres::SUITE_SPARSE) ||
       ceres::IsSparseLinearAlgebraLibraryTypeAvailable(ceres::CX_SPARSE) ||
       ceres::IsSparseLinearAlgebraLibraryTypeAvailable(ceres::EIGEN_SPARSE))
      )
  // Enable sparse BA only if a sparse lib is available and if there more than 100 poses
  {
    options.preconditioner_type_ = ceres::JACOBI;
    options.linear_solver_type_ = ceres::SPARSE_SCHUR;
  }
  else
  {
    options.linear_solver_type_ = ceres::DENSE_SCHUR;
  }
  Bundle_Adjustment_Ceres bundle_adjustment_obj(options);
  const Optimize_Options ba_refine_options
    ( ReconstructionEngine::intrinsic_refinement_options_,
      Extrinsic_Parameter_Type::ADJUST_ALL, // Adjust camera motion
      Structure_Parameter_Type::ADJUST_ALL // Adjust scene structure
    );
  return bundle_adjustment_obj.Adjust(sfm_data_, ba_refine_options);
}

/**
 * @brief Discard tracks with too large residual error
 *
 * Remove observation/tracks that have:
 *  - too large residual error
 *  - too small angular value
 *
 * @return True if more than 'count' outliers have been removed.
 */
bool SequentialSfMReconstructionEngine::badTrackRejector(double dPrecision, size_t count)
{
  const size_t nbOutliers_residualErr = RemoveOutliers_PixelResidualError(sfm_data_, dPrecision, 2);
  const size_t nbOutliers_angleErr = RemoveOutliers_AngleError(sfm_data_, 2.0);

  return (nbOutliers_residualErr + nbOutliers_angleErr) > count;
}

} // namespace sfm
} // namespace openMVG
<|MERGE_RESOLUTION|>--- conflicted
+++ resolved
@@ -362,9 +362,9 @@
 
 bool SequentialSfMReconstructionEngine::AutomaticInitialPairChoice(Pair & initial_pair) const
 {
+  // From the k view pairs with the highest number of verified matches
   // select a pair that have the largest baseline (mean angle between it's bearing vectors).
 
-<<<<<<< HEAD
   unsigned k = 20;
   unsigned iMin_inliers_count = 100;
   float fRequired_min_angle = 3.0f;
@@ -379,11 +379,6 @@
 	  fLimit_max_angle = params_data_.init_pair_max_angle;
 	  init_residual_tolerance = params_data_.init_pair_pose_init_residual_tolerance;
   }
-=======
-  const unsigned iMin_inliers_count = 100;
-  const float fRequired_min_angle = 3.0f;
-  const float fLimit_max_angle = 60.0f; // More than 60 degree, we cannot rely on matches for initial pair seeding
->>>>>>> ab2938d6
 
   // List Views that support valid intrinsic (view that could be used for Essential matrix computation)
   std::set<IndexT> valid_views;
