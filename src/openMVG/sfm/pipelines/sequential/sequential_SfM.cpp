// This file is part of OpenMVG, an Open Multiple View Geometry C++ library.

// Copyright (c) 2015 Pierre MOULON.

// This Source Code Form is subject to the terms of the Mozilla Public
// License, v. 2.0. If a copy of the MPL was not distributed with this
// file, You can obtain one at http://mozilla.org/MPL/2.0/.


#include "openMVG/sfm/pipelines/sequential/sequential_SfM.hpp"
#include "openMVG/geometry/pose3.hpp"
#include "openMVG/multiview/triangulation.hpp"
#include "openMVG/numeric/eigen_alias_definition.hpp"
#include "openMVG/sfm/pipelines/sfm_features_provider.hpp"
#include "openMVG/sfm/pipelines/sfm_matches_provider.hpp"
#include "openMVG/sfm/pipelines/localization/SfM_Localizer.hpp"
#include "openMVG/sfm/pipelines/sfm_robust_model_estimation.hpp"
#include "openMVG/sfm/sfm_data.hpp"
#include "openMVG/sfm/sfm_data_BA.hpp"
#include "openMVG/sfm/sfm_data_BA_ceres.hpp"
#include "openMVG/sfm/sfm_data_filters.hpp"
#include "openMVG/sfm/sfm_data_io.hpp"
#include "openMVG/stl/stl.hpp"

#include "third_party/histogram/histogram.hpp"
#include "third_party/htmlDoc/htmlDoc.hpp"
#include "third_party/progress/progress.hpp"

#include <ceres/types.h>
#include <functional>
#include <iostream>
#include <utility>

#ifdef _MSC_VER
#pragma warning( once : 4267 ) //warning C4267: 'argument' : conversion from 'size_t' to 'const int', possible loss of data
#endif

namespace openMVG {
namespace sfm {

using namespace openMVG::cameras;
using namespace openMVG::geometry;
using namespace openMVG::matching;

SequentialSfMReconstructionEngine::SequentialSfMReconstructionEngine(
  const SfM_Data & sfm_data,
  const std::string & soutDirectory,
  const std::string & sloggingFile,
  const tracks::STLMAPTracks & map_tracks)
  : ReconstructionEngine(sfm_data, soutDirectory),
    sLogging_file_(sloggingFile),
<<<<<<< HEAD
    initial_pair_(Pair(0,0)),
    cam_type_(EINTRINSIC(PINHOLE_CAMERA_RADIAL3)),
    map_tracks_(map_tracks)
=======
    initial_pair_(0,0),
    cam_type_(EINTRINSIC(PINHOLE_CAMERA_RADIAL3))
>>>>>>> 0813c7ac
{
  if (!sLogging_file_.empty())
  {
    // setup HTML logger
    html_doc_stream_ = std::make_shared<htmlDocument::htmlDocumentStream>("SequentialReconstructionEngine SFM report.");
    html_doc_stream_->pushInfo(
      htmlDocument::htmlMarkup("h1", std::string("SequentialSfMReconstructionEngine")));
    html_doc_stream_->pushInfo("<hr>");

    html_doc_stream_->pushInfo( "Dataset info:");
    html_doc_stream_->pushInfo( "Views count: " +
      htmlDocument::toString( sfm_data.GetViews().size()) + "<br>");
  }
  // Init remaining image list
  for (Views::const_iterator itV = sfm_data.GetViews().begin();
    itV != sfm_data.GetViews().end(); ++itV)
  {
    set_remaining_view_id_.insert(itV->second->id_view);
  }
}

SequentialSfMReconstructionEngine::~SequentialSfMReconstructionEngine()
{
  if (!sLogging_file_.empty())
  {
    // Save the reconstruction Log
    std::ofstream htmlFileStream(sLogging_file_.c_str());
    htmlFileStream << html_doc_stream_->getDoc();
  }
}

void SequentialSfMReconstructionEngine::SetFeaturesProvider(Features_Provider * provider)
{
  features_provider_ = provider;
}

void SequentialSfMReconstructionEngine::SetMatchesProvider(Matches_Provider * provider)
{
  matches_provider_ = provider;
}

bool SequentialSfMReconstructionEngine::Process() {

  //-------------------
  //-- Incremental reconstruction
  //-------------------

  if (!InitLandmarkTracks())
    return false;

  // Initial pair choice
  if (initial_pair_ == Pair(0,0))
  {
    if (!AutomaticInitialPairChoice(initial_pair_))
    {
      // Cannot find a valid initial pair, try to set it by hand?
      if (!ChooseInitialPair(initial_pair_))
      {
        return false;
      }
    }
  }
  // Else a starting pair was already initialized before

  // Initial pair Essential Matrix and [R|t] estimation.
  if (!MakeInitialPair3D(initial_pair_))
    return false;

  // Compute robust Resection of remaining images
  // - group of images will be selected and resection + scene completion will be tried
  size_t resectionGroupIndex = 0;
  std::vector<uint32_t> vec_possible_resection_indexes;
  while (FindImagesWithPossibleResection(vec_possible_resection_indexes))
  {
    bool bImageAdded = false;
    // Add images to the 3D reconstruction
    for (const auto & iter : vec_possible_resection_indexes)
    {
      bImageAdded |= Resection(iter);
      set_remaining_view_id_.erase(iter);
    }

    if (bImageAdded)
    {
      // Scene logging as ply for visual debug
      std::ostringstream os;
      os << std::setw(8) << std::setfill('0') << resectionGroupIndex << "_Resection";
      Save(sfm_data_, stlplus::create_filespec(sOut_directory_, os.str(), ".ply"), ESfM_Data(ALL));

      // Perform BA until all point are under the given precision
      do
      {
        BundleAdjustment();
      }
      while (badTrackRejector(4.0, 50));
      eraseUnstablePosesAndObservations(sfm_data_);
    }
    ++resectionGroupIndex;
  }
  // Ensure there is no remaining outliers
  if (badTrackRejector(4.0, 0))
  {
    eraseUnstablePosesAndObservations(sfm_data_);
  }

  //-- Reconstruction done.
  //-- Display some statistics
  std::cout << "\n\n-------------------------------" << "\n"
    << "-- Structure from Motion (statistics):\n"
    << "-- #Camera calibrated: " << sfm_data_.GetPoses().size()
    << " from " << sfm_data_.GetViews().size() << " input images.\n"
    << "-- #Tracks, #3D points: " << sfm_data_.GetLandmarks().size() << "\n"
    << "-------------------------------" << "\n";

  Histogram<double> h;
  ComputeResidualsHistogram(&h);
  std::cout << "\nHistogram of residuals:" << h.ToString() << std::endl;

  if (!sLogging_file_.empty())
  {
    using namespace htmlDocument;
    std::ostringstream os;
    os << "Structure from Motion process finished.";
    html_doc_stream_->pushInfo("<hr>");
    html_doc_stream_->pushInfo(htmlMarkup("h1",os.str()));

    os.str("");
    os << "-------------------------------" << "<br>"
      << "-- Structure from Motion (statistics):<br>"
      << "-- #Camera calibrated: " << sfm_data_.GetPoses().size()
      << " from " <<sfm_data_.GetViews().size() << " input images.<br>"
      << "-- #Tracks, #3D points: " << sfm_data_.GetLandmarks().size() << "<br>"
      << "-------------------------------" << "<br>";
    html_doc_stream_->pushInfo(os.str());

    html_doc_stream_->pushInfo(htmlMarkup("h2","Histogram of reprojection-residuals"));

    const std::vector<double> xBin = h.GetXbinsValue();
    std::pair< std::pair<double,double>, std::pair<double,double> > range =
      autoJSXGraphViewport<double>(xBin, h.GetHist());

    htmlDocument::JSXGraphWrapper jsxGraph;
    jsxGraph.init("3DtoImageResiduals",600,300);
    jsxGraph.addXYChart(xBin, h.GetHist(), "line,point");
    jsxGraph.UnsuspendUpdate();
    jsxGraph.setViewport(range);
    jsxGraph.close();
    html_doc_stream_->pushInfo(jsxGraph.toStr());
  }
  return true;
}

/// Select a candidate initial pair
bool SequentialSfMReconstructionEngine::ChooseInitialPair(Pair & initialPairIndex) const
{
  if (initial_pair_ != Pair(0,0))
  {
    // Internal initial pair is already initialized (so return it)
    initialPairIndex = initial_pair_;
  }
  else
  {
    // List Views that supports valid intrinsic
    std::set<IndexT> valid_views;
    for (Views::const_iterator it = sfm_data_.GetViews().begin();
      it != sfm_data_.GetViews().end(); ++it)
    {
      const View * v = it->second.get();
      if (sfm_data_.GetIntrinsics().find(v->id_intrinsic) != sfm_data_.GetIntrinsics().end())
        valid_views.insert(v->id_view);
    }

    if (sfm_data_.GetIntrinsics().empty() || valid_views.empty())
    {
      std::cerr
        << "There is no defined intrinsic data in order to compute an essential matrix for the initial pair."
        << std::endl;
      return false;
    }

    std::cout << std::endl
      << "----------------------------------------------------\n"
      << "SequentialSfMReconstructionEngine::ChooseInitialPair\n"
      << "----------------------------------------------------\n"
      << " Pairs that have valid intrinsic and high support of points are displayed:\n"
      << " Choose one pair manually by typing the two integer indexes\n"
      << "----------------------------------------------------\n"
      << std::endl;

    // Try to list the 10 top pairs that have:
    //  - valid intrinsics,
    //  - valid estimated Fundamental matrix.
    std::vector< uint32_t > vec_NbMatchesPerPair;
    std::vector<openMVG::matching::PairWiseMatches::const_iterator> vec_MatchesIterator;
    const openMVG::matching::PairWiseMatches & map_Matches = matches_provider_->pairWise_matches_;
    for (openMVG::matching::PairWiseMatches::const_iterator
      iter = map_Matches.begin();
      iter != map_Matches.end(); ++iter)
    {
      const Pair current_pair = iter->first;
      if (valid_views.count(current_pair.first) &&
        valid_views.count(current_pair.second) )
      {
        vec_NbMatchesPerPair.push_back(iter->second.size());
        vec_MatchesIterator.push_back(iter);
      }
    }
    // sort the Pairs in descending order according their correspondences count
    using namespace stl::indexed_sort;
    std::vector< sort_index_packet_descend< uint32_t, uint32_t> > packet_vec(vec_NbMatchesPerPair.size());
    sort_index_helper(packet_vec, &vec_NbMatchesPerPair[0], std::min((size_t)10, vec_NbMatchesPerPair.size()));

    for (size_t i = 0; i < std::min((size_t)10, vec_NbMatchesPerPair.size()); ++i) {
      const uint32_t index = packet_vec[i].index;
      openMVG::matching::PairWiseMatches::const_iterator iter = vec_MatchesIterator[index];
      std::cout << "(" << iter->first.first << "," << iter->first.second <<")\t\t"
        << iter->second.size() << " matches" << std::endl;
    }

    // Ask the user to choose an initial pair (by set some view ids)
    std::cout << std::endl << " type INITIAL pair ids: X enter Y enter\n";
    int val, val2;
    if ( std::cin >> val && std::cin >> val2) {
      initialPairIndex.first = val;
      initialPairIndex.second = val2;
    }
  }

  std::cout << "\nPutative starting pair is: (" << initialPairIndex.first
      << "," << initialPairIndex.second << ")" << std::endl;

  // Check validity of the initial pair indices:
  if (features_provider_->feats_per_view.find(initialPairIndex.first) == features_provider_->feats_per_view.end() ||
      features_provider_->feats_per_view.find(initialPairIndex.second) == features_provider_->feats_per_view.end())
  {
    std::cerr << "At least one of the initial pair indices is invalid."
      << std::endl;
    return false;
  }
  return true;
}

bool SequentialSfMReconstructionEngine::InitLandmarkTracks()
{
  // Compute tracks from matches
  tracks::TracksBuilder tracksBuilder;

  {
    // List of features matches for each couple of images
    const openMVG::matching::PairWiseMatches & map_Matches = matches_provider_->pairWise_matches_;
    std::cout << "\n" << "Track building" << std::endl;

    tracksBuilder.Build(map_Matches);
    std::cout << "\n" << "Track filtering" << std::endl;
    tracksBuilder.Filter();
    std::cout << "\n" << "Track export to internal struct" << std::endl;
    //-- Build tracks with STL compliant type :
    tracksBuilder.ExportToSTL(map_tracks_);

    std::cout << "\n" << "Track stats" << std::endl;
    {
      std::ostringstream osTrack;
      //-- Display stats :
      //    - number of images
      //    - number of tracks
      std::set<uint32_t> set_imagesId;
      tracks::TracksUtilsMap::ImageIdInTracks(map_tracks_, set_imagesId);
      osTrack << "------------------" << "\n"
        << "-- Tracks Stats --" << "\n"
        << " Tracks number: " << tracksBuilder.NbTracks() << "\n"
        << " Images Id: " << "\n";
      std::copy(set_imagesId.begin(),
        set_imagesId.end(),
        std::ostream_iterator<uint32_t>(osTrack, ", "));
      osTrack << "\n------------------" << "\n";

      std::map<uint32_t, uint32_t> map_Occurence_TrackLength;
      tracks::TracksUtilsMap::TracksLength(map_tracks_, map_Occurence_TrackLength);
      osTrack << "TrackLength, Occurrence" << "\n";
      for (const auto & it : map_Occurence_TrackLength)  {
        osTrack << "\t" << it.first << "\t" << it.second << "\n";
      }
      osTrack << "\n";
      std::cout << osTrack.str();
    }
  }
  // Initialize the shared track visibility helper
  shared_track_visibility_helper_.reset(new openMVG::tracks::SharedTrackVisibilityHelper(map_tracks_));
  return map_tracks_.size() > 0;
}

bool SequentialSfMReconstructionEngine::AutomaticInitialPairChoice(Pair & initial_pair) const
{
  // select a pair that have the largest baseline (mean angle between its bearing vectors).

  const unsigned iMin_inliers_count = 100;
  const float fRequired_min_angle = 3.0f;
  const float fLimit_max_angle = 60.0f; // More than 60 degree, we cannot rely on matches for initial pair seeding

  // List Views that support valid intrinsic (view that could be used for Essential matrix computation)
  std::set<IndexT> valid_views;
  for (Views::const_iterator it = sfm_data_.GetViews().begin();
    it != sfm_data_.GetViews().end(); ++it)
  {
    const View * v = it->second.get();
    if (sfm_data_.GetIntrinsics().count(v->id_intrinsic))
      valid_views.insert(v->id_view);
  }

  if (valid_views.size() < 2)
  {
    return false; // There is not view that support valid intrinsic data
  }

  std::vector<std::pair<double, Pair> > scoring_per_pair;

  // Compute the relative pose & the 'baseline score'
  C_Progress_display my_progress_bar( matches_provider_->pairWise_matches_.size(),
    std::cout,
    "Automatic selection of an initial pair:\n" );
#ifdef OPENMVG_USE_OPENMP
  #pragma omp parallel
#endif
  for (const std::pair< Pair, IndMatches > & match_pair : matches_provider_->pairWise_matches_)
  {
#ifdef OPENMVG_USE_OPENMP
  #pragma omp single nowait
#endif
    {
      ++my_progress_bar;

      const Pair current_pair = match_pair.first;

      const uint32_t I = std::min(current_pair.first, current_pair.second);
      const uint32_t J = std::max(current_pair.first, current_pair.second);
      if (valid_views.count(I) && valid_views.count(J))
      {
        const View * view_I = sfm_data_.GetViews().at(I).get();
        const Intrinsics::const_iterator iterIntrinsic_I = sfm_data_.GetIntrinsics().find(view_I->id_intrinsic);
        const View * view_J = sfm_data_.GetViews().at(J).get();
        const Intrinsics::const_iterator iterIntrinsic_J = sfm_data_.GetIntrinsics().find(view_J->id_intrinsic);

        const Pinhole_Intrinsic * cam_I = dynamic_cast<const Pinhole_Intrinsic*>(iterIntrinsic_I->second.get());
        const Pinhole_Intrinsic * cam_J = dynamic_cast<const Pinhole_Intrinsic*>(iterIntrinsic_J->second.get());
        if (cam_I != nullptr && cam_J != nullptr)
        {
          openMVG::tracks::STLMAPTracks map_tracksCommon;
          shared_track_visibility_helper_->GetTracksInImages({I, J}, map_tracksCommon);

          // Copy points correspondences to arrays for relative pose estimation
          const size_t n = map_tracksCommon.size();
          Mat xI(2,n), xJ(2,n);
          size_t cptIndex = 0;
          for (openMVG::tracks::STLMAPTracks::const_iterator
            iterT = map_tracksCommon.begin(); iterT != map_tracksCommon.end();
            ++iterT, ++cptIndex)
          {
            tracks::submapTrack::const_iterator iter = iterT->second.begin();
            const uint32_t i = iter->second;
            const uint32_t j = (++iter)->second;

            Vec2 feat = features_provider_->feats_per_view[I][i].coords().cast<double>();
            xI.col(cptIndex) = cam_I->get_ud_pixel(feat);
            feat = features_provider_->feats_per_view[J][j].coords().cast<double>();
            xJ.col(cptIndex) = cam_J->get_ud_pixel(feat);
          }

          // Robust estimation of the relative pose
          RelativePose_Info relativePose_info;
          relativePose_info.initial_residual_tolerance = Square(4.0);

          if (robustRelativePose(
            cam_I->K(), cam_J->K(),
            xI, xJ, relativePose_info,
            {cam_I->w(), cam_I->h()}, {cam_J->w(), cam_J->h()},
            256) && relativePose_info.vec_inliers.size() > iMin_inliers_count)
          {
            // Triangulate inliers & compute angle between bearing vectors
            std::vector<float> vec_angles;
            vec_angles.reserve(relativePose_info.vec_inliers.size());
            const Pose3 pose_I = Pose3(Mat3::Identity(), Vec3::Zero());
            const Pose3 pose_J = relativePose_info.relativePose;
            const Mat34 PI = cam_I->get_projective_equivalent(pose_I);
            const Mat34 PJ = cam_J->get_projective_equivalent(pose_J);
            for (const uint32_t & inlier_idx : relativePose_info.vec_inliers)
            {
              Vec3 X;
              TriangulateDLT(
                PI, xI.col(inlier_idx).homogeneous(),
                PJ, xJ.col(inlier_idx).homogeneous(), &X);

              openMVG::tracks::STLMAPTracks::const_iterator iterT = map_tracksCommon.begin();
              std::advance(iterT, inlier_idx);
              tracks::submapTrack::const_iterator iter = iterT->second.begin();
              const Vec2 featI = features_provider_->feats_per_view[I][iter->second].coords().cast<double>();
              const Vec2 featJ = features_provider_->feats_per_view[J][(++iter)->second].coords().cast<double>();
              vec_angles.push_back(AngleBetweenRay(pose_I, cam_I, pose_J, cam_J, featI, featJ));
            }
            // Compute the median triangulation angle
            const unsigned median_index = vec_angles.size() / 2;
            std::nth_element(
              vec_angles.begin(),
              vec_angles.begin() + median_index,
              vec_angles.end());
            const float scoring_angle = vec_angles[median_index];
            // Store the pair iff the pair is in the asked angle range [fRequired_min_angle;fLimit_max_angle]
            if (scoring_angle > fRequired_min_angle &&
                scoring_angle < fLimit_max_angle)
            {
  #ifdef OPENMVG_USE_OPENMP
              #pragma omp critical
  #endif
              scoring_per_pair.emplace_back(scoring_angle, current_pair);
            }
          }
        }
      }
    } // omp section
  }
  std::sort(scoring_per_pair.begin(), scoring_per_pair.end());
  // Since scoring is ordered in increasing order, reverse the order
  std::reverse(scoring_per_pair.begin(), scoring_per_pair.end());
  if (!scoring_per_pair.empty())
  {
    initial_pair = scoring_per_pair.begin()->second;
    return true;
  }
  return false;
}

/// Compute the initial 3D seed (First camera t=0; R=Id, second estimated by 5 point algorithm)
bool SequentialSfMReconstructionEngine::MakeInitialPair3D(const Pair & current_pair)
{
  // Compute robust Essential matrix for ImageId [I,J]
  // use min max to have I < J
  const uint32_t I = std::min(current_pair.first, current_pair.second);
  const uint32_t J = std::max(current_pair.first, current_pair.second);

  // a. Assert we have valid pinhole cameras
  const View * view_I = sfm_data_.GetViews().at(I).get();
  const Intrinsics::const_iterator iterIntrinsic_I = sfm_data_.GetIntrinsics().find(view_I->id_intrinsic);
  const View * view_J = sfm_data_.GetViews().at(J).get();
  const Intrinsics::const_iterator iterIntrinsic_J = sfm_data_.GetIntrinsics().find(view_J->id_intrinsic);

  if (iterIntrinsic_I == sfm_data_.GetIntrinsics().end() ||
      iterIntrinsic_J == sfm_data_.GetIntrinsics().end() )
  {
    return false;
  }

  const Pinhole_Intrinsic * cam_I = dynamic_cast<const Pinhole_Intrinsic*>(iterIntrinsic_I->second.get());
  const Pinhole_Intrinsic * cam_J = dynamic_cast<const Pinhole_Intrinsic*>(iterIntrinsic_J->second.get());
  if (cam_I == nullptr || cam_J == nullptr)
  {
    return false;
  }

  // b. Get common features between the two view
  // use the track to have a more dense match correspondence set
  openMVG::tracks::STLMAPTracks map_tracksCommon;
  shared_track_visibility_helper_->GetTracksInImages({I, J}, map_tracksCommon);

  //-- Copy point to arrays
  const size_t n = map_tracksCommon.size();
  Mat xI(2,n), xJ(2,n);
  uint32_t cptIndex = 0;
  for (openMVG::tracks::STLMAPTracks::const_iterator
    iterT = map_tracksCommon.begin(); iterT != map_tracksCommon.end();
    ++iterT, ++cptIndex)
  {
    tracks::submapTrack::const_iterator iter = iterT->second.begin();
    const uint32_t i = iter->second;
    const uint32_t j = (++iter)->second;

    Vec2 feat = features_provider_->feats_per_view[I][i].coords().cast<double>();
    xI.col(cptIndex) = cam_I->get_ud_pixel(feat);
    feat = features_provider_->feats_per_view[J][j].coords().cast<double>();
    xJ.col(cptIndex) = cam_J->get_ud_pixel(feat);
  }

  // c. Robust estimation of the relative pose
  RelativePose_Info relativePose_info;

  const std::pair<size_t, size_t>
    imageSize_I(cam_I->w(), cam_I->h()),
    imageSize_J(cam_J->w(), cam_J->h());

  if (!robustRelativePose(
    cam_I->K(), cam_J->K(), xI, xJ, relativePose_info, imageSize_I, imageSize_J, 4096))
  {
    std::cerr << " /!\\ Robust estimation failed to compute E for this pair"
      << std::endl;
    return false;
  }
  std::cout << "A-Contrario initial pair residual: "
    << relativePose_info.found_residual_precision << std::endl;
  // Bound min precision at 1 pix.
  relativePose_info.found_residual_precision = std::max(relativePose_info.found_residual_precision, 1.0);

  const bool bRefine_using_BA = true;
  if (bRefine_using_BA)
  {
    // Refine the defined scene
    SfM_Data tiny_scene;
    tiny_scene.views.insert(*sfm_data_.GetViews().find(view_I->id_view));
    tiny_scene.views.insert(*sfm_data_.GetViews().find(view_J->id_view));
    tiny_scene.intrinsics.insert(*sfm_data_.GetIntrinsics().find(view_I->id_intrinsic));
    tiny_scene.intrinsics.insert(*sfm_data_.GetIntrinsics().find(view_J->id_intrinsic));

    // Init poses
    const Pose3 & Pose_I = tiny_scene.poses[view_I->id_pose] = Pose3(Mat3::Identity(), Vec3::Zero());
    const Pose3 & Pose_J = tiny_scene.poses[view_J->id_pose] = relativePose_info.relativePose;

    // Init structure
    const Mat34 P1 = cam_I->get_projective_equivalent(Pose_I);
    const Mat34 P2 = cam_J->get_projective_equivalent(Pose_J);
    Landmarks & landmarks = tiny_scene.structure;

    for (openMVG::tracks::STLMAPTracks::const_iterator
      iterT = map_tracksCommon.begin();
      iterT != map_tracksCommon.end();
      ++iterT)
    {
      // Get corresponding points
      tracks::submapTrack::const_iterator iter = iterT->second.begin();
      const uint32_t i = iter->second;
      const uint32_t j = (++iter)->second;

      const Vec2 x1_ = features_provider_->feats_per_view[I][i].coords().cast<double>();
      const Vec2 x2_ = features_provider_->feats_per_view[J][j].coords().cast<double>();

      Vec3 X;
      TriangulateDLT(P1, x1_.homogeneous(), P2, x2_.homogeneous(), &X);
      Observations obs;
      obs[view_I->id_view] = Observation(x1_, i);
      obs[view_J->id_view] = Observation(x2_, j);
      landmarks[iterT->first].obs = std::move(obs);
      landmarks[iterT->first].X = X;
    }
    Save(tiny_scene, stlplus::create_filespec(sOut_directory_, "initialPair.ply"), ESfM_Data(ALL));

    // - refine only Structure and Rotations & translations (keep intrinsic constant)
    Bundle_Adjustment_Ceres::BA_Ceres_options options(true, true);
    options.linear_solver_type_ = ceres::DENSE_SCHUR;
    Bundle_Adjustment_Ceres bundle_adjustment_obj(options);
    if (!bundle_adjustment_obj.Adjust(tiny_scene,
        Optimize_Options
        (
          Intrinsic_Parameter_Type::NONE, // Keep intrinsic constant
          Extrinsic_Parameter_Type::ADJUST_ALL, // Adjust camera motion
          Structure_Parameter_Type::ADJUST_ALL) // Adjust structure
        )
      )
    {
      return false;
    }

    // Save computed data
    const Pose3 pose_I = sfm_data_.poses[view_I->id_pose] = tiny_scene.poses[view_I->id_pose];
    const Pose3 pose_J = sfm_data_.poses[view_J->id_pose] = tiny_scene.poses[view_J->id_pose];
    map_ACThreshold_.insert({I, relativePose_info.found_residual_precision});
    map_ACThreshold_.insert({J, relativePose_info.found_residual_precision});
    set_remaining_view_id_.erase(view_I->id_view);
    set_remaining_view_id_.erase(view_J->id_view);

    // List inliers and save them
    for (Landmarks::const_iterator iter = tiny_scene.GetLandmarks().begin();
      iter != tiny_scene.GetLandmarks().end(); ++iter)
    {
      const IndexT trackId = iter->first;
      const Landmark & landmark = iter->second;
      const Observations & obs = landmark.obs;
      Observations::const_iterator iterObs_xI = obs.find(view_I->id_view);
      Observations::const_iterator iterObs_xJ = obs.find(view_J->id_view);

      const Observation & ob_xI = iterObs_xI->second;
      const Observation & ob_xJ = iterObs_xJ->second;

      const double angle = AngleBetweenRay(
        pose_I, cam_I, pose_J, cam_J, ob_xI.x, ob_xJ.x);
      const Vec2 residual_I = cam_I->residual(pose_I, landmark.X, ob_xI.x);
      const Vec2 residual_J = cam_J->residual(pose_J, landmark.X, ob_xJ.x);
      if ( angle > 2.0 &&
           pose_I.depth(landmark.X) > 0 &&
           pose_J.depth(landmark.X) > 0 &&
           residual_I.norm() < relativePose_info.found_residual_precision &&
           residual_J.norm() < relativePose_info.found_residual_precision)
      {
        sfm_data_.structure[trackId] = landmarks[trackId];
      }
    }
    // Save outlier residual information
    Histogram<double> histoResiduals;
    std::cout << std::endl
      << "=========================\n"
      << " MSE Residual InitialPair Inlier: " << ComputeResidualsHistogram(&histoResiduals) << "\n"
      << "=========================" << std::endl;

    if (!sLogging_file_.empty())
    {
      using namespace htmlDocument;
      html_doc_stream_->pushInfo(htmlMarkup("h1","Essential Matrix."));
      std::ostringstream os;
      os << std::endl
        << "-------------------------------" << "<br>"
        << "-- Robust Essential matrix: <"  << I << "," <<J << "> images: "
        << view_I->s_Img_path << ","
        << view_J->s_Img_path << "<br>"
        << "-- Threshold: " << relativePose_info.found_residual_precision << "<br>"
        << "-- Resection status: " << "OK" << "<br>"
        << "-- Nb points used for robust Essential matrix estimation: "
        << xI.cols() << "<br>"
        << "-- Nb points validated by robust estimation: "
        << sfm_data_.structure.size() << "<br>"
        << "-- % points validated: "
        << sfm_data_.structure.size()/static_cast<float>(xI.cols())
        << "<br>"
        << "-------------------------------" << "<br>";
      html_doc_stream_->pushInfo(os.str());

      html_doc_stream_->pushInfo(htmlMarkup("h2",
        "Residual of the robust estimation (Initial triangulation). Thresholded at: "
        + toString(relativePose_info.found_residual_precision)));

      html_doc_stream_->pushInfo(htmlMarkup("h2","Histogram of residuals"));

      std::vector<double> xBin = histoResiduals.GetXbinsValue();
      std::pair< std::pair<double,double>, std::pair<double,double> > range =
        autoJSXGraphViewport<double>(xBin, histoResiduals.GetHist());

      htmlDocument::JSXGraphWrapper jsxGraph;
      jsxGraph.init("InitialPairTriangulationKeptInfo",600,300);
      jsxGraph.addXYChart(xBin, histoResiduals.GetHist(), "line,point");
      jsxGraph.addLine(relativePose_info.found_residual_precision, 0,
        relativePose_info.found_residual_precision, histoResiduals.GetHist().front());
      jsxGraph.UnsuspendUpdate();
      jsxGraph.setViewport(range);
      jsxGraph.close();
      html_doc_stream_->pushInfo(jsxGraph.toStr());

      html_doc_stream_->pushInfo("<hr>");

      std::ofstream htmlFileStream( std::string(stlplus::folder_append_separator(sOut_directory_) +
        "Reconstruction_Report.html").c_str());
      htmlFileStream << html_doc_stream_->getDoc();
    }
  }
  return !sfm_data_.structure.empty();
}

double SequentialSfMReconstructionEngine::ComputeResidualsHistogram(Histogram<double> * histo)
{
  // Collect residuals for each observation
  std::vector<float> vec_residuals;
  vec_residuals.reserve(sfm_data_.structure.size());
  for (Landmarks::const_iterator iterTracks = sfm_data_.GetLandmarks().begin();
      iterTracks != sfm_data_.GetLandmarks().end(); ++iterTracks)
  {
    const Observations & obs = iterTracks->second.obs;
    for (Observations::const_iterator itObs = obs.begin();
      itObs != obs.end(); ++itObs)
    {
      const View * view = sfm_data_.GetViews().find(itObs->first)->second.get();
      const Pose3 pose = sfm_data_.GetPoseOrDie(view);
      const std::shared_ptr<IntrinsicBase> intrinsic = sfm_data_.GetIntrinsics().find(view->id_intrinsic)->second;
      const Vec2 residual = intrinsic->residual(pose, iterTracks->second.X, itObs->second.x);
      vec_residuals.push_back( std::abs(residual(0)) );
      vec_residuals.push_back( std::abs(residual(1)) );
    }
  }
  // Display statistics
  if (vec_residuals.size() > 1)
  {
    float dMin, dMax, dMean, dMedian;
    minMaxMeanMedian<float>(vec_residuals.begin(), vec_residuals.end(),
                            dMin, dMax, dMean, dMedian);
    if (histo)  {
      *histo = Histogram<double>(dMin, dMax, 10);
      histo->Add(vec_residuals.begin(), vec_residuals.end());
    }

    std::cout << std::endl << std::endl;
    std::cout << std::endl
      << "SequentialSfMReconstructionEngine::ComputeResidualsMSE." << "\n"
      << "\t-- #Tracks:\t" << sfm_data_.GetLandmarks().size() << std::endl
      << "\t-- Residual min:\t" << dMin << std::endl
      << "\t-- Residual median:\t" << dMedian << std::endl
      << "\t-- Residual max:\t "  << dMax << std::endl
      << "\t-- Residual mean:\t " << dMean << std::endl;

    return dMean;
  }
  return -1.0;
}

/// Functor to sort a vector of pair given the pair's second value
template<class T1, class T2, class Pred = std::less<T2> >
struct sort_pair_second {
  bool operator()(const std::pair<T1,T2>&left,
                    const std::pair<T1,T2>&right)
  {
    Pred p;
    return p(left.second, right.second);
  }
};

/**
 * @brief Estimate images on which we can compute the resectioning safely.
 *
 * @param[out] vec_possible_indexes: list of indexes we can use for resectioning.
 * @return False if there is no possible resection.
 *
 * Sort the images by the number of features id shared with the reconstruction.
 * Select the image I that share the most of correspondences.
 * Then keep all the images that have at least:
 *  0.75 * #correspondences(I) common correspondences to the reconstruction.
 */
bool SequentialSfMReconstructionEngine::FindImagesWithPossibleResection(
  std::vector<uint32_t> & vec_possible_indexes)
{
  // Threshold used to select the best images
  static const float dThresholdGroup = 0.75f;

  vec_possible_indexes.clear();

  if (set_remaining_view_id_.empty() || sfm_data_.GetLandmarks().empty())
    return false;

  // Collect tracksIds
  std::set<uint32_t> reconstructed_trackId;
  std::transform(sfm_data_.GetLandmarks().begin(), sfm_data_.GetLandmarks().end(),
    std::inserter(reconstructed_trackId, reconstructed_trackId.begin()),
    stl::RetrieveKey());

  Pair_Vec vec_putative; // ImageId, NbPutativeCommonPoint
#ifdef OPENMVG_USE_OPENMP
  #pragma omp parallel
#endif
  for (std::set<uint32_t>::const_iterator iter = set_remaining_view_id_.begin();
        iter != set_remaining_view_id_.end(); ++iter)
  {
#ifdef OPENMVG_USE_OPENMP
  #pragma omp single nowait
#endif
    {
      const uint32_t viewId = *iter;

      // Compute 2D - 3D possible content
      openMVG::tracks::STLMAPTracks map_tracksCommon;
      shared_track_visibility_helper_->GetTracksInImages({viewId}, map_tracksCommon);

      if (!map_tracksCommon.empty())
      {
        std::set<uint32_t> set_tracksIds;
        tracks::TracksUtilsMap::GetTracksIdVector(map_tracksCommon, &set_tracksIds);

        // Count the common possible putative point
        //  with the already 3D reconstructed trackId
        std::vector<uint32_t> vec_trackIdForResection;
        std::set_intersection(set_tracksIds.cbegin(), set_tracksIds.cend(),
          reconstructed_trackId.cbegin(), reconstructed_trackId.cend(),
          std::back_inserter(vec_trackIdForResection));

#ifdef OPENMVG_USE_OPENMP
        #pragma omp critical
#endif
        {
          vec_putative.emplace_back(viewId, vec_trackIdForResection.size());
        }
      }
    }
  }

  // Sort by the number of matches to the 3D scene.
  std::sort(vec_putative.begin(), vec_putative.end(), sort_pair_second<uint32_t, uint32_t, std::greater<uint32_t> >());

  // If the list is empty or if the list contains images with no correspdences
  // -> (no resection will be possible)
  if (vec_putative.empty() || vec_putative[0].second == 0)
  {
    // All remaining images cannot be used for pose estimation
    set_remaining_view_id_.clear();
    return false;
  }

  // Add the image view index that share the most of 2D-3D correspondences
  vec_possible_indexes.push_back(vec_putative[0].first);

  // Then, add all the image view indexes that have at least N% of the number of the matches of the best image.
  const IndexT M = vec_putative[0].second; // Number of 2D-3D correspondences
  const size_t threshold = static_cast<uint32_t>(dThresholdGroup * M);
  for (size_t i = 1; i < vec_putative.size() &&
    vec_putative[i].second > threshold; ++i)
  {
    vec_possible_indexes.push_back(vec_putative[i].first);
  }
  return true;
}

/**
 * @brief Add one image to the 3D reconstruction. To the resectioning of
 * the camera and triangulate all the new possible tracks.
 * @param[in] viewIndex: image index to add to the reconstruction.
 *
 * A. Compute 2D/3D matches
 * B. Look if intrinsic data is known or not
 * C. Do the resectioning: compute the camera pose.
 * D. Refine the pose of the found camera
 * E. Update the global scene with the new camera
 * F. Update the observations into the global scene structure
 * G. Triangulate new possible 2D tracks
 */
bool SequentialSfMReconstructionEngine::Resection(const uint32_t viewIndex)
{
  using namespace tracks;

  // A. Compute 2D/3D matches
  // A1. list tracks ids used by the view
  openMVG::tracks::STLMAPTracks map_tracksCommon;
  shared_track_visibility_helper_->GetTracksInImages({viewIndex}, map_tracksCommon);
  std::set<uint32_t> set_tracksIds;
  TracksUtilsMap::GetTracksIdVector(map_tracksCommon, &set_tracksIds);

  // A2. intersects the track list with the reconstructed
  std::set<uint32_t> reconstructed_trackId;
  std::transform(sfm_data_.GetLandmarks().begin(), sfm_data_.GetLandmarks().end(),
    std::inserter(reconstructed_trackId, reconstructed_trackId.begin()),
    stl::RetrieveKey());

  // Get the ids of the already reconstructed tracks
  std::set<uint32_t> set_trackIdForResection;
  std::set_intersection(set_tracksIds.cbegin(), set_tracksIds.cend(),
    reconstructed_trackId.cbegin(), reconstructed_trackId.cend(),
    std::inserter(set_trackIdForResection, set_trackIdForResection.begin()));

  if (set_trackIdForResection.empty())
  {
    // No match. The image has no connection with already reconstructed points.
    std::cout << std::endl
      << "-------------------------------" << "\n"
      << "-- Resection of camera index: " << viewIndex << "\n"
      << "-- Resection status: " << "FAILED" << "\n"
      << "-------------------------------" << std::endl;
    return false;
  }

  // Get back featId associated to a tracksID already reconstructed.
  // These 2D/3D associations will be used for the resection.
  std::vector<uint32_t> vec_featIdForResection;
  TracksUtilsMap::GetFeatIndexPerViewAndTrackId(map_tracksCommon,
    set_trackIdForResection,
    viewIndex,
    &vec_featIdForResection);

  // Localize the image inside the SfM reconstruction
  Image_Localizer_Match_Data resection_data;
  resection_data.pt2D.resize(2, set_trackIdForResection.size());
  resection_data.pt3D.resize(3, set_trackIdForResection.size());

  // B. Look if intrinsic data is known or not
  const View * view_I = sfm_data_.GetViews().at(viewIndex).get();
  std::shared_ptr<cameras::IntrinsicBase> optional_intrinsic (nullptr);
  if (sfm_data_.GetIntrinsics().count(view_I->id_intrinsic))
  {
    optional_intrinsic = sfm_data_.GetIntrinsics().at(view_I->id_intrinsic);
  }

  // Setup the track 2d observation for this new view
  Mat2X pt2D_original(2, set_trackIdForResection.size());
  std::set<uint32_t>::const_iterator iterTrackId = set_trackIdForResection.begin();
  std::vector<uint32_t>::const_iterator iterfeatId = vec_featIdForResection.begin();
  for (size_t cpt = 0; cpt < vec_featIdForResection.size(); ++cpt, ++iterTrackId, ++iterfeatId)
  {
    resection_data.pt3D.col(cpt) = sfm_data_.GetLandmarks().at(*iterTrackId).X;
    resection_data.pt2D.col(cpt) = pt2D_original.col(cpt) =
      features_provider_->feats_per_view.at(viewIndex)[*iterfeatId].coords().cast<double>();
    // Handle image distortion if intrinsic is known (to ease the resection)
    if (optional_intrinsic && optional_intrinsic->have_disto())
    {
      resection_data.pt2D.col(cpt) = optional_intrinsic->get_ud_pixel(resection_data.pt2D.col(cpt));
    }
  }

  // C. Do the resectioning: compute the camera pose
  std::cout << std::endl
    << "-------------------------------" << std::endl
    << "-- Robust Resection of view: " << viewIndex << std::endl;

  geometry::Pose3 pose;
  const bool bResection = sfm::SfM_Localizer::Localize
  (
    optional_intrinsic ? resection::SolverType::P3P_KE_CVPR17 : resection::SolverType::DLT_6POINTS,
    {view_I->ui_width, view_I->ui_height},
    optional_intrinsic.get(),
    resection_data,
    pose
  );
  resection_data.pt2D = std::move(pt2D_original); // restore original image domain points

  if (!sLogging_file_.empty())
  {
    using namespace htmlDocument;
    std::ostringstream os;
    os << "Resection of Image index: <" << viewIndex << "> image: "
      << view_I->s_Img_path <<"<br> \n";
    html_doc_stream_->pushInfo(htmlMarkup("h1",os.str()));

    os.str("");
    os << std::endl
      << "-------------------------------" << "<br>"
      << "-- Robust Resection of camera index: <" << viewIndex << "> image: "
      <<  view_I->s_Img_path <<"<br>"
      << "-- Threshold: " << resection_data.error_max << "<br>"
      << "-- Resection status: " << (bResection ? "OK" : "FAILED") << "<br>"
      << "-- Nb points used for Resection: " << vec_featIdForResection.size() << "<br>"
      << "-- Nb points validated by robust estimation: " << resection_data.vec_inliers.size() << "<br>"
      << "-- % points validated: "
      << resection_data.vec_inliers.size()/static_cast<float>(vec_featIdForResection.size()) << "<br>"
      << "-------------------------------" << "<br>";
    html_doc_stream_->pushInfo(os.str());
  }

  if (!bResection)
    return false;

  // D. Refine the pose of the found camera.
  // We use a local scene with only the 3D points and the new camera.
  {
    const bool b_new_intrinsic = (optional_intrinsic == nullptr);
    // A valid pose has been found (try to refine it):
    // If no valid intrinsic as input:
    //  init a new one from the projection matrix decomposition
    // Else use the existing one and consider it as constant.
    if (b_new_intrinsic)
    {
      // setup a default camera model from the found projection matrix
      Mat3 K, R;
      Vec3 t;
      KRt_From_P(resection_data.projection_matrix, &K, &R, &t);

      const double focal = (K(0,0) + K(1,1))/2.0;
      const Vec2 principal_point(K(0,2), K(1,2));

      // Create the new camera intrinsic group
      switch (cam_type_)
      {
        case PINHOLE_CAMERA:
          optional_intrinsic =
            std::make_shared<Pinhole_Intrinsic>
            (view_I->ui_width, view_I->ui_height, focal, principal_point(0), principal_point(1));
        break;
        case PINHOLE_CAMERA_RADIAL1:
          optional_intrinsic =
            std::make_shared<Pinhole_Intrinsic_Radial_K1>
            (view_I->ui_width, view_I->ui_height, focal, principal_point(0), principal_point(1));
        break;
        case PINHOLE_CAMERA_RADIAL3:
          optional_intrinsic =
            std::make_shared<Pinhole_Intrinsic_Radial_K3>
            (view_I->ui_width, view_I->ui_height, focal, principal_point(0), principal_point(1));
        break;
        case PINHOLE_CAMERA_BROWN:
          optional_intrinsic =
            std::make_shared<Pinhole_Intrinsic_Brown_T2>
            (view_I->ui_width, view_I->ui_height, focal, principal_point(0), principal_point(1));
        break;
        case PINHOLE_CAMERA_FISHEYE:
            optional_intrinsic =
                std::make_shared<Pinhole_Intrinsic_Fisheye>
            (view_I->ui_width, view_I->ui_height, focal, principal_point(0), principal_point(1));
        break;
        default:
          std::cerr << "Try to create an unknown camera type." << std::endl;
          return false;
      }
    }
    const bool b_refine_pose = true;
    const bool b_refine_intrinsics = false;
    if (!sfm::SfM_Localizer::RefinePose(
        optional_intrinsic.get(), pose,
        resection_data, b_refine_pose, b_refine_intrinsics))
    {
      return false;
    }

    // E. Update the global scene with:
    // - the new found camera pose
    sfm_data_.poses[view_I->id_pose] = pose;
    // - track the view's AContrario robust estimation found threshold
    map_ACThreshold_.insert({viewIndex, resection_data.error_max});
    // - intrinsic parameters (if the view has no intrinsic group add a new one)
    if (b_new_intrinsic)
    {
      // Since the view have not yet an intrinsic group before, create a new one
      IndexT new_intrinsic_id = 0;
      if (!sfm_data_.GetIntrinsics().empty())
      {
        // Since some intrinsic Id already exists,
        //  we have to create a new unique identifier following the existing one
        std::set<IndexT> existing_intrinsicId;
          std::transform(sfm_data_.GetIntrinsics().begin(), sfm_data_.GetIntrinsics().end(),
          std::inserter(existing_intrinsicId, existing_intrinsicId.begin()),
          stl::RetrieveKey());
        new_intrinsic_id = (*existing_intrinsicId.rbegin())+1;
      }
      sfm_data_.views.at(viewIndex)->id_intrinsic = new_intrinsic_id;
      sfm_data_.intrinsics[new_intrinsic_id] = optional_intrinsic;
    }
  }

  // F. List tracks that share content with this view and add observations and new 3D track if required.
  //    - If the track already exists (look if the new view tracks observation are valid)
  //    - If the track does not exists, try robust triangulation & add the new valid view track observation
  {
    // Get information of new view
    const IndexT I = viewIndex;
    const View * view_I = sfm_data_.GetViews().at(I).get();
    const IntrinsicBase * cam_I = sfm_data_.GetIntrinsics().at(view_I->id_intrinsic).get();
    const Pose3 pose_I = sfm_data_.GetPoseOrDie(view_I);

    // Vector of all already reconstructed views
    const std::set<IndexT> valid_views = Get_Valid_Views(sfm_data_);

    // Go through each track and look if we must add new view observations or new 3D points
    for (const std::pair< uint32_t, tracks::submapTrack >& trackIt : map_tracksCommon)
    {
      const uint32_t trackId = trackIt.first;
      const tracks::submapTrack & track = trackIt.second;

      // List the potential view observations of the track
      const tracks::submapTrack & allViews_of_track = map_tracks_[trackId];

      // List to save the new view observations that must be added to the track
      std::set<IndexT> new_track_observations_valid_views;

      // If the track was already reconstructed
      if (sfm_data_.structure.count(trackId) != 0)
      {
        // Since the 3D point was triangulated before we add the new the Inth view observation
        new_track_observations_valid_views.insert(I);
      }
      else
      {
        // Go through the views that observe this track & look if a successful triangulation can be done
        for (const std::pair< IndexT, IndexT >& trackViewIt : allViews_of_track)
        {
          const IndexT & J = trackViewIt.first;
          // If view is valid try triangulation
          if (J!=I && valid_views.count(J) != 0 )
          {
            // If successfuly triangulated add the observation from J view
            if (sfm_data_.structure.count(trackId) != 0)
            {
              new_track_observations_valid_views.insert(J);
            }
            else
            {
              const View * view_J = sfm_data_.GetViews().at(J).get();
              const IntrinsicBase * cam_J = sfm_data_.GetIntrinsics().at(view_J->id_intrinsic).get();
              const Pose3 pose_J = sfm_data_.GetPoseOrDie(view_J);
              const Vec2 xJ = features_provider_->feats_per_view.at(J)[allViews_of_track.at(J)].coords().cast<double>();

              // Position of the point in view I
              const Vec2 xI = features_provider_->feats_per_view.at(I)[track.at(I)].coords().cast<double>();

              // Try to triangulate a 3D point from J view
              // A new 3D point must be added
              // Triangulate it
              const Vec2 xI_ud = cam_I->get_ud_pixel(xI);
              const Vec2 xJ_ud = cam_J->get_ud_pixel(xJ);
              const Mat34 P_I = cam_I->get_projective_equivalent(pose_I);
              const Mat34 P_J = cam_J->get_projective_equivalent(pose_J);
              Vec3 X = Vec3::Zero();
              TriangulateDLT(P_I, xI_ud.homogeneous(), P_J, xJ_ud.homogeneous(), &X);
              // Check triangulation result
              const double angle = AngleBetweenRay(pose_I, cam_I, pose_J, cam_J, xI, xJ);
              const Vec2 residual_I = cam_I->residual(pose_I, X, xI);
              const Vec2 residual_J = cam_J->residual(pose_J, X, xJ);
              if (
                  //  - Check angle (small angle leads to imprecise triangulation)
                  angle > 2.0 &&
                  //  - Check positive depth
                  pose_I.depth(X) > 0 &&
                  pose_J.depth(X) > 0 &&
                  //  - Check residual values (must be inferior to the found view's AContrario threshold)
                  residual_I.norm() < std::max(4.0, map_ACThreshold_.at(I)) &&
                  residual_J.norm() < std::max(4.0, map_ACThreshold_.at(J))
                 )
              {
                // Add a new track
                Landmark & landmark = sfm_data_.structure[trackId];
                landmark.X = X;
                new_track_observations_valid_views.insert(I);
                new_track_observations_valid_views.insert(J);
              } // 3D point is valid
              else
              {
                // We mark the view to add the observations once the point is triangulated
                new_track_observations_valid_views.insert(J);
              } // 3D point is invalid
            }
          }
        }// Go through all the views
      }// If new point

      // If successfuly triangulated, add the valid view observations
      if (sfm_data_.structure.count(trackId) != 0 &&
          !new_track_observations_valid_views.empty()
         )
      {
        Landmark & landmark = sfm_data_.structure[trackId];
        // Check if view feature point observations of the track are valid (residual, depth) or not
        for (const IndexT &J: new_track_observations_valid_views)
        {
          const View * view_J = sfm_data_.GetViews().at(J).get();
          const IntrinsicBase * cam_J = sfm_data_.GetIntrinsics().at(view_J->id_intrinsic).get();
          const Pose3 pose_J = sfm_data_.GetPoseOrDie(view_J);
          const Vec2 xJ = features_provider_->feats_per_view.at(J)[allViews_of_track.at(J)].coords().cast<double>();

          const Vec2 residual = cam_J->residual(pose_J, landmark.X, xJ);
          if (pose_J.depth(landmark.X) > 0 &&
              residual.norm() < std::max(4.0, map_ACThreshold_.at(J))
             )
          {
            landmark.obs[J] = Observation(xJ, allViews_of_track.at(J));
          }
        }
      }
    }// All the tracks in the view
  }
  return true;
}

/// Bundle adjustment to refine Structure; Motion and Intrinsics
bool SequentialSfMReconstructionEngine::BundleAdjustment()
{
  Bundle_Adjustment_Ceres::BA_Ceres_options options;
  if ( sfm_data_.GetPoses().size() > 100 &&
      (ceres::IsSparseLinearAlgebraLibraryTypeAvailable(ceres::SUITE_SPARSE) ||
       ceres::IsSparseLinearAlgebraLibraryTypeAvailable(ceres::CX_SPARSE) ||
       ceres::IsSparseLinearAlgebraLibraryTypeAvailable(ceres::EIGEN_SPARSE))
      )
  // Enable sparse BA only if a sparse lib is available and if there more than 100 poses
  {
    options.preconditioner_type_ = ceres::JACOBI;
    options.linear_solver_type_ = ceres::SPARSE_SCHUR;
  }
  else
  {
    options.linear_solver_type_ = ceres::DENSE_SCHUR;
  }
  Bundle_Adjustment_Ceres bundle_adjustment_obj(options);
  const Optimize_Options ba_refine_options
    ( ReconstructionEngine::intrinsic_refinement_options_,
      Extrinsic_Parameter_Type::ADJUST_ALL, // Adjust camera motion
      Structure_Parameter_Type::ADJUST_ALL, // Adjust scene structure
      Control_Point_Parameter(),
      this->b_use_motion_prior_
    );
  return bundle_adjustment_obj.Adjust(sfm_data_, ba_refine_options);
}

/**
 * @brief Discard tracks with too large residual error
 *
 * Remove observation/tracks that have:
 *  - too large residual error
 *  - too small angular value
 *
 * @return True if more than 'count' outliers have been removed.
 */
bool SequentialSfMReconstructionEngine::badTrackRejector(double dPrecision, size_t count)
{
  const size_t nbOutliers_residualErr = RemoveOutliers_PixelResidualError(sfm_data_, dPrecision, 2);
  const size_t nbOutliers_angleErr = RemoveOutliers_AngleError(sfm_data_, 2.0);

  return (nbOutliers_residualErr + nbOutliers_angleErr) > count;
}

} // namespace sfm
} // namespace openMVG<|MERGE_RESOLUTION|>--- conflicted
+++ resolved
@@ -49,14 +49,9 @@
   const tracks::STLMAPTracks & map_tracks)
   : ReconstructionEngine(sfm_data, soutDirectory),
     sLogging_file_(sloggingFile),
-<<<<<<< HEAD
-    initial_pair_(Pair(0,0)),
-    cam_type_(EINTRINSIC(PINHOLE_CAMERA_RADIAL3)),
-    map_tracks_(map_tracks)
-=======
     initial_pair_(0,0),
     cam_type_(EINTRINSIC(PINHOLE_CAMERA_RADIAL3))
->>>>>>> 0813c7ac
+    map_tracks_(map_tracks)
 {
   if (!sLogging_file_.empty())
   {
