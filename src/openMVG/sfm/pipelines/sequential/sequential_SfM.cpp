--- conflicted
+++ resolved
@@ -532,11 +532,7 @@
       OPENMVG_LOG_ERROR << "Trifocal initialization only works for pinhole intrinsics K matrix.";
       return false;
     }
-<<<<<<< HEAD
-=======
-
     OPENMVG_LOG_INFO << "K for v " << v << std::endl << dynamic_cast<const Pinhole_Intrinsic *>(cam[v])->K() << std::endl;
->>>>>>> db2ea708
   }
   
   OPENMVG_LOG_INFO << "Putative starting triplet info:\nindex:";
