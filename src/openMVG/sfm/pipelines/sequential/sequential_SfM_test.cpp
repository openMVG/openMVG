// This file is part of OpenMVG, an Open Multiple View Geometry C++ library.

// Copyright (c) 2015 Pierre MOULON.

// This Source Code Form is subject to the terms of the Mozilla Public
// License, v. 2.0. If a copy of the MPL was not distributed with this
// file, You can obtain one at http://mozilla.org/MPL/2.0/.

//-----------------
// Test summary:
//-----------------
// - Create features points and matching from the synthetic dataset
// - Init a SfM_Data scene View and Intrinsic from a synthetic dataset
// - Perform Sequential SfM on the data
// - Assert that:
//   - mean residual error is below the gaussian noise added to observation
//   - the desired number of tracks are found,
//   - the desired number of poses are found.
//-----------------

#include "openMVG/sfm/pipelines/pipelines_test.hpp"
#include "openMVG/sfm/sfm.hpp"

#include "openMVG/multiview/trifocal/trifocal_model.hpp"
#include "openMVG/multiview/trifocal/solver_trifocal_metrics.hpp"
#include "testing/testing.h"

#include <cmath>
#include <cstdio>
#include <iostream>

using namespace openMVG;
using namespace openMVG::cameras;
using namespace openMVG::geometry;
using namespace openMVG::sfm;

static void
invert_intrinsics(
    const double K[/*3 or 2 ignoring last line*/][3],
    const double px_coords[2],
    double normalized_coords[2])
{
  const double *px = px_coords;
  double *nrm = normalized_coords;
  nrm[1] = (px[1] - K[1][2]) /K[1][1];
  nrm[0] = (px[0] - K[0][1]*nrm[1] - K[0][2])/K[0][0];
}

static void
invert_intrinsics_tgt(
    const double K[/*3 or 2 ignoring last line*/][3],
    const double px_tgt_coords[2],
    double normalized_tgt_coords[2])
{
  const double *tp = px_tgt_coords;
  double *t = normalized_tgt_coords;
  t[1] = tp[1]/K[1][1];
  t[0] = (tp[0] - K[0][1]*t[1])/K[0][0];
}
#if 0
// Test a scene where all the camera intrinsics are known
TEST(SEQUENTIAL_SFM, Known_Intrinsics) {

  const int nviews = 6;
  const int npoints = 32;
  const nViewDatasetConfigurator config;
  const NViewDataSet d = NRealisticCamerasRing(nviews, npoints, config);

  // Translate the input dataset to a SfM_Data scene
  const SfM_Data sfm_data = getInputScene(d, config, PINHOLE_CAMERA);

  // Remove poses and structure
  SfM_Data sfm_data_2 = sfm_data;
  sfm_data_2.poses.clear();
  sfm_data_2.structure.clear();

  SequentialSfMReconstructionEngine sfmEngine(
    sfm_data_2,
    "./",
    stlplus::create_filespec("./", "Reconstruction_Report.html"));

  // Configure the features_provider & the matches_provider from the synthetic dataset
  std::shared_ptr<Features_Provider> feats_provider =
    std::make_shared<Synthetic_Features_Provider>();
  // Add a tiny noise in 2D observations to make data more realistic
  std::normal_distribution<double> distribution(0.0,0.5);
  dynamic_cast<Synthetic_Features_Provider*>(feats_provider.get())->load(d,distribution);

  std::shared_ptr<Matches_Provider> matches_provider =
    std::make_shared<Synthetic_Matches_Provider>();
  dynamic_cast<Synthetic_Matches_Provider*>(matches_provider.get())->load(d);

  // Configure data provider (Features and Matches)
  sfmEngine.SetFeaturesProvider(feats_provider.get());
  sfmEngine.SetMatchesProvider(matches_provider.get());

  // Configure reconstruction parameters (intrinsic parameters are held constant)
  sfmEngine.Set_Intrinsics_Refinement_Type(cameras::Intrinsic_Parameter_Type::NONE);

  // Will use view ids (0,1) as the initial pair
  sfmEngine.setInitialPair({sfm_data_2.GetViews().at(0)->id_view,
                            sfm_data_2.GetViews().at(1)->id_view});

  EXPECT_TRUE (sfmEngine.Process());

  const double dResidual = RMSE(sfmEngine.Get_SfM_Data());
  std::cout << "RMSE residual: " << dResidual << std::endl;
  EXPECT_TRUE( dResidual < 0.5);
  EXPECT_TRUE( sfmEngine.Get_SfM_Data().GetPoses().size() == nviews);
  EXPECT_TRUE( sfmEngine.Get_SfM_Data().GetLandmarks().size() == npoints);
  EXPECT_TRUE( IsTracksOneCC(sfmEngine.Get_SfM_Data()));
}

// Test a scene where only the two first camera have known intrinsics
TEST(SEQUENTIAL_SFM, Partially_Known_Intrinsics) {

  const int nviews = 6;
  const int npoints = 32;
  const nViewDatasetConfigurator config;
  const NViewDataSet d = NRealisticCamerasRing(nviews, npoints, config);

  // Translate the input dataset to a SfM_Data scene
  const SfM_Data sfm_data = getInputScene(d, config, PINHOLE_CAMERA);

  // Remove poses and structure
  SfM_Data sfm_data_2 = sfm_data;
  sfm_data_2.poses.clear();
  sfm_data_2.structure.clear();
  // Only the first three views will have valid intrinsics
  // Remaining one will have undefined intrinsics
  for (auto & view : sfm_data_2.views)
  {
    if (view.second->id_view > 2)
    {
      view.second->id_intrinsic = UndefinedIndexT;
    }
  }

  SequentialSfMReconstructionEngine sfmEngine(
    sfm_data_2,
    "./",
    stlplus::create_filespec("./", "Reconstruction_Report.html"));

  // Configure the features_provider & the matches_provider from the synthetic dataset
  std::shared_ptr<Features_Provider> feats_provider =
    std::make_shared<Synthetic_Features_Provider>();
  // Add a tiny noise in 2D observations to make data more realistic
  std::normal_distribution<double> distribution(0.0, 0.5);
  dynamic_cast<Synthetic_Features_Provider*>(feats_provider.get())->load(d,distribution);

  std::shared_ptr<Matches_Provider> matches_provider =
    std::make_shared<Synthetic_Matches_Provider>();
  dynamic_cast<Synthetic_Matches_Provider*>(matches_provider.get())->load(d);

  // Configure data provider (Features and Matches)
  sfmEngine.SetFeaturesProvider(feats_provider.get());
  sfmEngine.SetMatchesProvider(matches_provider.get());

  // Configure reconstruction parameters (intrinsic parameters are held constant)
  sfmEngine.Set_Intrinsics_Refinement_Type(cameras::Intrinsic_Parameter_Type::NONE);

  // Will use view ids (0,2) as the initial pair
  sfmEngine.setInitialPair({sfm_data_2.GetViews().at(0)->id_view,
                            sfm_data_2.GetViews().at(2)->id_view});

  EXPECT_TRUE (sfmEngine.Process());

  const double dResidual = RMSE(sfmEngine.Get_SfM_Data());
  std::cout << "RMSE residual: " << dResidual << std::endl;
  EXPECT_TRUE( dResidual < 0.55);
  EXPECT_TRUE( sfmEngine.Get_SfM_Data().GetPoses().size() == nviews);
  EXPECT_TRUE( sfmEngine.Get_SfM_Data().GetLandmarks().size() == npoints);
  EXPECT_TRUE( IsTracksOneCC(sfmEngine.Get_SfM_Data()));
}
#endif

//- Oriented tests ------------------------------------------------------------

//-----------------
// Test summary:
//-----------------
// - Create oriented features points and matching from the synthcurves synthetic dataset
//    - 5 features x 5 true point correspondences x 4 views
// - Init a SfM_Data scene View and Intrinsic from a synthetic dataset
// - Perform Sequential SfM on the data
// - Assert that:
//   - mean residual error is below the gaussian noise added to observation
//   - the desired number of tracks are found,
//   - the desired number of poses are found.
//-----------------

// A N-view metric dataset with feature orientation in 3D and 2D.
// All points are seen by all cameras.
struct NViewOrientedDataSet : public NViewDataSet {
  Mat3X _Tgt3d;          // 3D tangent orientation as unit 3D vector.
  std::vector<Mat2X> _tgt2d;  // Projected tangents as unit 2D vector
};

// Create from a synthetic scene (NViewDataSet) some SfM pipelines data provider:
//  - for each view store the observations point as PointFeatures
struct Synthetic_Oriented_Features_Provider : public Features_Provider
{
  bool load( const NViewOrientedDataSet & synthetic_data) {
    // For each view
    for (size_t v = 0; v < synthetic_data._n; ++v) {
      // For each new point visibility
      for (Mat2X::Index i = 0; i < synthetic_data._x[v].cols(); ++i) {
        const Vec2 pt = synthetic_data._x[v].col(i);
        const Vec2 tgt = synthetic_data._tgt2d[v].col(i);
        sio_feats_per_view[v].emplace_back(pt(0), pt(1), 1.0, atan2(tgt(1),tgt(0)));
      }
    }
    return true;
  }
};


const double K_[2][3] = {
  {2584.9325098195013197, 0, 249.77137587221417903},
  {0, 2584.9325098195013197, 278.31267937919352562}
  //  0 0 1 
};

static constexpr unsigned synth_nviews_ = 4;
static constexpr unsigned synth_npts_ = 5;

// camera format: just like a 3x4 [R|T] but transposed to better fit row-major:
// | R |
// | - |
// | T'|
//
// In this case, this data is from the synthcurves multiview dataset,
// so that instead of T, C is stored:
// | R |
// | - |
// | C'|
const double
cameras_gt_[synth_nviews_][4][3] = {
// extrinsics for frame 42
{
{0.032488343069021832776, 0.14118885304658673752, 0.98944945062394118462},
{-0.28679990702465507635, 0.94965585180689460199, -0.12609352267095536027},
{-0.95743946069465868387, -0.27967744082122686367, 0.071345695037685272211},
{1071.484198049582119, 320.76850873549409471, -85.986368935484179588}
},
// extrinsics for frame 54
{
{0.47790123270283219048, -0.019299093028001035321, -0.87820154679288175981},
{-0.29465811799137531235, -0.94535498497159320408, -0.13957272617219795841},
{-0.82751858304384573461, 0.32547119288449349872, -0.45747294709026314896},
{925.05253488236451176, -384.00318581806010343, 531.87270782843597772}
},
// extrinsics for frame 62
{
{-0.219610930168113061, -0.33532970351451174551, -0.91614683828061438398},
{-0.50550514340331198504, -0.76406316361831605466, 0.40083915975658834796},
{-0.83440732819378671259, 0.55114559958548192675, -0.0017142677930838123856},
{951.80671923514557875, -619.60363267357240602, 4.2313312789905133116}
},
// extrinsics for frame 07
{
{0.91074869806248703874, 0.30990046893594913602, -0.27294414873882894002},
{0.29070436143147293517, -0.95055540259185944407, -0.10924926017208461126},
{-0.29330493214776437449, 0.020152567000437736355, -0.95580651327613819213},
{342.08616590607340413, -28.455793406432913883, 1067.8273738052921544}
}
};

// Input points and tangents extracted from the synthcurves dataset:
//
// http://github.com/rfabbri/synthcurves-multiview-3d-dataset
//
// sub-dataset:
// spherical-ascii-100_views-perturb-radius_sigma10-normal_sigma0_01rad-minsep_15deg-no_two_cams_colinear_with_object-aspect_ratio1
//      
//
// Frame files: 42, 54, 62, 07
//
// Points and tangents:
// 
// 620
// 1009
// 3011
// 3389
// 0-based ids. +1 to get file line
// 
// Extracting this data from those files: use scripts/getlines from minus
// or just by hand
//
// This is in pixel image coordinates

const double
p_gt_[synth_nviews_][synth_npts_][2] = {
// 2D points for frame 42
{
{181.53712861181011817, 382.84265753788542952},
{361.39404494701216208, 353.17104859076766843},
{342.08123422244102585, 137.87448982117351193},
{243.09524202092040923, 298.35373638828008325},
{285.88966212823157775, 251.48973104783391364}
},
// 2D points for frame 54
{
{320.61083811349851658, 199.23585641086629039},
{177.83962742245475397, 163.63860158201131867},
{225.74947198803425863, 316.24347634112569949},
{210.92593414503781446, 312.1127002295278885},
{247.68819285385683315, 263.17278766241219046}
},
// 2D points for frame 62
{
{330.38724148135435144, 234.16270784506826885},
{165.33058499047140799, 291.56955369118014687},
{199.86675126597054941, 393.58510880586692338},
{313.99181820108196916, 389.73404770358069982},
{248.50928647922813752, 333.51852292954941959}
},
// 2D points for frame 07
{
{195.98098993753490049, 156.78341685173867859},
{164.52669179292479384, 134.9377776538624687},
{197.46123952507306853, 358.3286736009371225},
{52.110592924391973213, 218.51730104909975694},
{177.00162990735412905, 256.9990394819891435}
}
};

// 2D tangents for frame 54
// 2D tangents for frame 62
const double 
t_gt_[synth_nviews_][synth_npts_][2] = {
// 2D tangents for frame 42
{
{0.99164213923671906681, -0.12901886563609127334},
{-0.27407482149753986667, 0.96170837171207557148},
{-0.99085473006575885968, 0.1349329607853933799},
{0.21688457417910370073, -0.97619725541672619507},
{-0.88923826058271226991, 0.45744433094731007383}
},
// 2D tangents for frame 54
{
{-0.98462682094023079582, -0.1746711867628284176},
{-0.80826947668316584394, 0.58881274872604572046},
{0.90119839239834154121, 0.43340680375213874731},
{-0.54078671415378842813, 0.84115975283815680452},
{0.99935984779679032375, 0.035775614761675351982}
},
// 2D tangents for frame 62
{
{-0.91615034676027939931, 0.4008348065363335766},
{0.44184360558182206313, 0.89709209572175763192},
{0.99085696151653412933, -0.13491657353424593713},
{0.17976067146968616184, 0.98371037454769549857},
{0.91927766178284631149, -0.39360968045395255954}
},
// 2D tangents for frame 07
{
{-0.88483975537184744731, -0.46589548969000454948},
{-0.95661607022265571221, -0.29135149594907394643},
{-0.67890121232474576196, 0.73422962614157050165},
{-0.91684145433395725089, 0.39925148417356498554},
{-0.017735947168850744321, -0.99984270571826627805}
}
};

const double pts3d_gt_[synth_npts_][3] = {
{-39.999960000000001514, 40.000016999999999712, -39.999979999999993652},
{-28.799995999999886465, 40.000010000000003174, 40.000010000000003174},
{16.241229516856364512, -45.185185185185176238, 41.368080573302677294},
{-83.024179089510298013, -7.2456979436932478222, -4.412526863075626693},
{-15.900733289698191442, -6.9926202045388530237, 12.583214033874593696}
};

const double t3d_gt_[synth_npts_][3] = {
{0, 0, 1},
{-1, 0, 0},
{-0.34011103186525448727, -0.10551104075352309153, -0.93444738015720296698},
{-0.71448475613149997621, -0.66437364477423688225, 0.21936087478196092393},
{-0.38185692861567399614, 0.23333310127926898403, -0.89428236587534382096}
};

// number of points is hardcoded and number of views is hardcoded
void 
NOrientedPointsCamerasSphere(NViewOrientedDataSet *dp)
{
  //-- Setup a camera rig
  // based on github.com/rfabbri/synthcurves-multiview-3d-dataset
  // by hardcoding points
  NViewOrientedDataSet &d = *dp;

  unsigned const nviews = synth_nviews_;
  unsigned const npoints = synth_npts_;
  d._n = nviews;
  d._K.resize(nviews);
  d._R.resize(nviews);
  d._t.resize(nviews);
  d._C.resize(nviews);
  d._x.resize(nviews);
  d._tgt2d.resize(nviews);
  d._x_ids.resize(nviews);
  d._X.resize(3, npoints);
  d._Tgt3d.resize(3, npoints);

  Vecu all_point_ids(npoints);
  for (size_t p = 0; p < npoints; ++p) {
    all_point_ids[p] = p;
    d._X.col(p) << pts3d_gt_[p][0], pts3d_gt_[p][1], pts3d_gt_[p][2];
    d._Tgt3d.col(p) << t3d_gt_[p][0], t3d_gt_[p][1], t3d_gt_[p][2];
  }

  for (size_t v = 0; v < nviews; ++v) {
    d._C[v] << cameras_gt_[v][3][0] , cameras_gt_[v][3][1] , cameras_gt_[v][3][2];

    d._K[v] << K_[0][0],           K_[0][1], K_[0][2],
               K_[1][0],           K_[1][1], K_[1][2],
                      0,           0,          1;
    d._R[v] << cameras_gt_[v][0][0] , cameras_gt_[v][0][1] , cameras_gt_[v][0][2],
               cameras_gt_[v][1][0] , cameras_gt_[v][1][1] , cameras_gt_[v][1][2],
               cameras_gt_[v][2][0] , cameras_gt_[v][2][1] , cameras_gt_[v][2][2];

    d._t[v] = -d._R[v] * d._C[v];
    d._x[v].resize(2,npoints);
    d._tgt2d[v].resize(2,npoints);
    for (unsigned p = 0; p < npoints; ++p) {
      d._x[v].col(p) << p_gt_[v][p][0], p_gt_[v][p][1];
      d._tgt2d[v].col(p) << t_gt_[v][p][0], t_gt_[v][p][1];
    }
    d._x_ids[v] = all_point_ids;
  }
}

// Tests trifocal point-error reprojection tangent-error are very low and that chirality
// pass on perfect synthetic data
//
TEST(SEQUENTIAL_SFM, Trifocal_Check)
{
  const int nviews = synth_nviews_;
  const int npoints = synth_npts_;
<<<<<<< HEAD
  openMVG::trifocal::trifocal_model_t gt_cam;

  NViewOrientedDataSet d;
  NOrientedPointsCamerasSphere(&d);


  std::array<Vec4,npoints> datum0, datum1, datum2;

  // Fill data
  gt_cam[0] = Mat34::Identity();
  for(unsigned r = 0; r < 3; ++r)
    for(unsigned c = 0; c < 3; ++c) {
      gt_cam[1](r,c) = cameras_gt_[1][r][c];
      gt_cam[2](r,c) = cameras_gt_[2][r][c];
=======
  openMVG::trifocal::trifocal_model_t GT_cam;
  std::array<Vec4,npoints> datum0;
  std::array<Vec4,npoints> datum1;
  std::array<Vec4,npoints> datum2;
  std::array<Vec3,npoints> ptw;
  std::array<Vec3,npoints> tgtw;
  Mat3 K;
  bool result = true;
  // Fill data
  for(unsigned r = 0; r < 3; ++r)
  {
    for(unsigned c = 0; c < 3; ++c)
    {
      GT_cam[0](r,c) = cameras_gt_[0][r][c];
      GT_cam[1](r,c) = cameras_gt_[1][r][c];
      GT_cam[2](r,c) = cameras_gt_[2][r][c];
      if (r != 3)
        K(r,c) = K_[r][c]; 
>>>>>>> 898eb60b
    }

  for(unsigned r = 0; r < 3; ++r) {
    gt_cam[1](r,3) = -(cameras_gt_[1][r][0]*cameras_gt_[1][3][0]+
                       cameras_gt_[1][r][1]*cameras_gt_[1][3][1]+
                       cameras_gt_[1][r][2]*cameras_gt_[1][3][2]);
    gt_cam[2](r,3) = -(cameras_gt_[2][r][0]*cameras_gt_[2][3][0]+
                       cameras_gt_[2][r][1]*cameras_gt_[2][3][1]+
                       cameras_gt_[2][r][2]*cameras_gt_[2][3][2]);
  }
<<<<<<< HEAD

  for(unsigned p = 0; p < npoints; ++p) {
    for(unsigned i = 0; i < 2; ++i) { // Separate pt from tgt
      datum0[p](i)   = p_gt_[0][p][i];
      datum0[p](i+2) = t_gt_[0][p][i]; 
      datum1[p](i)   = p_gt_[1][p][i];
      datum1[p](i+2) = t_gt_[1][p][i]; 
      datum2[p](i)   = p_gt_[2][p][i];
      datum2[p](i+2) = t_gt_[2][p][i];
    }
    invert_intrinsics(K_, datum0[p].data(), datum0[p].data()); 
    invert_intrinsics_tgt(K_, datum0[p].data()+2, datum0[p].data()+2); 
    invert_intrinsics(K_, datum1[p].data(), datum1[p].data()); 
    invert_intrinsics_tgt(K_, datum1[p].data()+2, datum1[p].data()+2); 
    invert_intrinsics(K_, datum2[p].data(), datum2[p].data()); 
    invert_intrinsics_tgt(K_, datum2[p].data()+2, datum2[p].data()+2);
    datum0[p].tail(2) = datum0[p].tail(2).normalized();
    datum1[p].tail(2) = datum1[p].tail(2).normalized();
    datum2[p].tail(2) = datum2[p].tail(2).normalized();
=======
  K(2,1) = K(2,0) = 0;
  K(2,2) = 1;
 for(unsigned r = 0; r < 3; ++r)
 {
   GT_cam[0](r,3) = -(cameras_gt_[0][r][0]*cameras_gt_[0][3][0]+cameras_gt_[0][r][1]*cameras_gt_[0][3][1]+cameras_gt_[0][r][2]*cameras_gt_[0][3][2]);
   GT_cam[1](r,3) = -(cameras_gt_[1][r][0]*cameras_gt_[1][3][0]+cameras_gt_[1][r][1]*cameras_gt_[1][3][1]+cameras_gt_[1][r][2]*cameras_gt_[1][3][2]);
   GT_cam[2](r,3) = -(cameras_gt_[2][r][0]*cameras_gt_[2][3][0]+cameras_gt_[2][r][1]*cameras_gt_[2][3][1]+cameras_gt_[2][r][2]*cameras_gt_[2][3][2]);
 }
  for (unsigned v = 0; v < 3; v++)
    OPENMVG_LOG_INFO << "\n "<< GT_cam[v];
  for(unsigned v = 0; v < npoints; ++v)
  {
    for(unsigned i = 0; i < 2; ++i) // Separate pt from tgt
    {
      datum0[v](i) = p_gt_[0][v][i];
      datum0[v](i+2) = t_gt_[0][v][i]; 
      datum1[v](i) = p_gt_[1][v][i];
      datum1[v](i+2) = t_gt_[1][v][i]; 
      datum2[v](i) = p_gt_[2][v][i];
      datum2[v](i+2) = t_gt_[2][v][i];
    }
    invert_intrinsics(K_, datum0[v].data(), datum0[v].data()); 
    invert_intrinsics_tgt(K_, datum0[v].data()+2, datum0[v].data()+2); 
    invert_intrinsics(K_, datum1[v].data(), datum1[v].data()); 
    invert_intrinsics_tgt(K_, datum1[v].data()+2, datum1[v].data()+2); 
    invert_intrinsics(K_, datum2[v].data(), datum2[v].data()); 
    invert_intrinsics_tgt(K_, datum2[v].data()+2, datum2[v].data()+2);
    datum0[v].tail(2) = datum0[v].tail(2).normalized();
    datum1[v].tail(2) = datum1[v].tail(2).normalized();
    datum2[v].tail(2) = datum2[v].tail(2).normalized();
  }
  GT_cam[1].block<3,3>(0,0) *= GT_cam[0].block<3,3>(0,0).inverse();
  GT_cam[1].block<3,1>(0,3) -= GT_cam[1].block<3,3>(0,0) * GT_cam[0].block<3,1>(0,3);
  GT_cam[2].block<3,3>(0,0) *= GT_cam[0].block<3,3>(0,0).inverse();
  GT_cam[2].block<3,1>(0,3) -= GT_cam[2].block<3,3>(0,0) * GT_cam[0].block<3,1>(0,3);
  GT_cam[0] = Mat34::Identity();
  for (unsigned v = 0; v < 3; v++)
    OPENMVG_LOG_INFO << "\n "<< GT_cam[v];
  for(unsigned v = 0; v < npoints; ++v)
  {
    OPENMVG_LOG_INFO << "tgt0 norm, tgt1 norm, tgt2 norm: [" << datum0[v].tail(2).norm() << ", " << datum1[v].tail(2).norm() << ", " << datum2[v].tail(2).norm() << "]";
    result = trifocal::NormalizedSquaredPointReprojectionOntoOneViewError::Check(GT_cam, datum0[v], datum1[v], datum2[v]);
    if(!result)
      break;
>>>>>>> 898eb60b
  }
  for(unsigned p = 0; p < npoints; ++p)
    EXPECT_TRUE(trifocal::NormalizedSquaredPointReprojectionOntoOneViewError::Check(gt_cam, datum0[p], datum1[p], datum2[p]));
}

#if 0
// Test a scene where all the camera intrinsics are known
// and oriented features are used for SfM
TEST(SEQUENTIAL_SFM, OrientedSfM) 
{
  const int nviews = synth_nviews_;
  const int npoints = synth_npts_;
  const nViewDatasetConfigurator config;
  NViewOrientedDataSet d;
  NOrientedPointsCamerasSphere(&d);

  // Translate the input dataset to a SfM_Data scene
  const SfM_Data sfm_data = getInputScene(d, config, PINHOLE_CAMERA);

  // Remove poses and structure
  SfM_Data sfm_data_2 = sfm_data;
  sfm_data_2.poses.clear();
  sfm_data_2.structure.clear();

  SequentialSfMReconstructionEngine sfmEngine(
    sfm_data_2,
   "./",
    stlplus::create_filespec("./", "Reconstruction_Report.html"));

  // Configure the features_provider & the matches_provider from the synthetic dataset
  std::shared_ptr<Features_Provider> feats_provider =
    std::make_shared<Synthetic_Oriented_Features_Provider>();
  // Add a tiny noise in 2D observations to make data more realistic
  dynamic_cast<Synthetic_Oriented_Features_Provider*>(feats_provider.get())->load(d);

  std::shared_ptr<Matches_Provider> matches_provider =
    std::make_shared<Synthetic_Matches_Provider>();
  dynamic_cast<Synthetic_Matches_Provider*>(matches_provider.get())->load(d);
  // Configure data provider (Features and Matches)
  sfmEngine.SetFeaturesProvider(feats_provider.get());
  sfmEngine.SetMatchesProvider(matches_provider.get());
<<<<<<< HEAD
  sfmEngine.SetResectionMethod(static_cast<resection::SolverType>(static_cast<int>(resection::SolverType::P2Pt_FABBRI_ECCV12)));
=======
  // sfmEngine.SetResectionMethod(static_cast<resection::SolverType>(static_cast<int>(resection::SolverType::P2Pt_FABBRI_CVPR12)));
>>>>>>> 898eb60b
  // Configure reconstruction parameters (intrinsic parameters are held constant)
  sfmEngine.Set_Intrinsics_Refinement_Type(cameras::Intrinsic_Parameter_Type::NONE);

  // Will use view ids (1,2,3) as the initial triplet, not (0,1,2)
  assert(nviews > 3); // assuming 4 views
  sfmEngine.setInitialTriplet({sfm_data_2.GetViews().at(1)->id_view,
                               sfm_data_2.GetViews().at(2)->id_view,
                               sfm_data_2.GetViews().at(3)->id_view});
  sfmEngine.SetMaximumTrifocalRansacIterations(5);
  EXPECT_TRUE(sfmEngine.Process());

  const double dResidual = RMSE(sfmEngine.Get_SfM_Data());
  std::cout << "RMSE residual: " << dResidual << std::endl;
  EXPECT_TRUE( dResidual < 0.5);
  EXPECT_TRUE(sfmEngine.Get_SfM_Data().GetPoses().size() == nviews);
  EXPECT_TRUE(sfmEngine.Get_SfM_Data().GetLandmarks().size() == npoints);
  EXPECT_TRUE(IsTracksOneCC(sfmEngine.Get_SfM_Data()));
}

#endif

/* ************************************************************************* */
int main() { TestResult tr; return TestRegistry::runAllTests(tr);}
/* ************************************************************************* */<|MERGE_RESOLUTION|>--- conflicted
+++ resolved
@@ -436,22 +436,6 @@
 {
   const int nviews = synth_nviews_;
   const int npoints = synth_npts_;
-<<<<<<< HEAD
-  openMVG::trifocal::trifocal_model_t gt_cam;
-
-  NViewOrientedDataSet d;
-  NOrientedPointsCamerasSphere(&d);
-
-
-  std::array<Vec4,npoints> datum0, datum1, datum2;
-
-  // Fill data
-  gt_cam[0] = Mat34::Identity();
-  for(unsigned r = 0; r < 3; ++r)
-    for(unsigned c = 0; c < 3; ++c) {
-      gt_cam[1](r,c) = cameras_gt_[1][r][c];
-      gt_cam[2](r,c) = cameras_gt_[2][r][c];
-=======
   openMVG::trifocal::trifocal_model_t GT_cam;
   std::array<Vec4,npoints> datum0;
   std::array<Vec4,npoints> datum1;
@@ -470,7 +454,6 @@
       GT_cam[2](r,c) = cameras_gt_[2][r][c];
       if (r != 3)
         K(r,c) = K_[r][c]; 
->>>>>>> 898eb60b
     }
 
   for(unsigned r = 0; r < 3; ++r) {
@@ -481,27 +464,6 @@
                        cameras_gt_[2][r][1]*cameras_gt_[2][3][1]+
                        cameras_gt_[2][r][2]*cameras_gt_[2][3][2]);
   }
-<<<<<<< HEAD
-
-  for(unsigned p = 0; p < npoints; ++p) {
-    for(unsigned i = 0; i < 2; ++i) { // Separate pt from tgt
-      datum0[p](i)   = p_gt_[0][p][i];
-      datum0[p](i+2) = t_gt_[0][p][i]; 
-      datum1[p](i)   = p_gt_[1][p][i];
-      datum1[p](i+2) = t_gt_[1][p][i]; 
-      datum2[p](i)   = p_gt_[2][p][i];
-      datum2[p](i+2) = t_gt_[2][p][i];
-    }
-    invert_intrinsics(K_, datum0[p].data(), datum0[p].data()); 
-    invert_intrinsics_tgt(K_, datum0[p].data()+2, datum0[p].data()+2); 
-    invert_intrinsics(K_, datum1[p].data(), datum1[p].data()); 
-    invert_intrinsics_tgt(K_, datum1[p].data()+2, datum1[p].data()+2); 
-    invert_intrinsics(K_, datum2[p].data(), datum2[p].data()); 
-    invert_intrinsics_tgt(K_, datum2[p].data()+2, datum2[p].data()+2);
-    datum0[p].tail(2) = datum0[p].tail(2).normalized();
-    datum1[p].tail(2) = datum1[p].tail(2).normalized();
-    datum2[p].tail(2) = datum2[p].tail(2).normalized();
-=======
   K(2,1) = K(2,0) = 0;
   K(2,2) = 1;
  for(unsigned r = 0; r < 3; ++r)
@@ -523,15 +485,15 @@
       datum2[v](i) = p_gt_[2][v][i];
       datum2[v](i+2) = t_gt_[2][v][i];
     }
-    invert_intrinsics(K_, datum0[v].data(), datum0[v].data()); 
-    invert_intrinsics_tgt(K_, datum0[v].data()+2, datum0[v].data()+2); 
-    invert_intrinsics(K_, datum1[v].data(), datum1[v].data()); 
-    invert_intrinsics_tgt(K_, datum1[v].data()+2, datum1[v].data()+2); 
-    invert_intrinsics(K_, datum2[v].data(), datum2[v].data()); 
-    invert_intrinsics_tgt(K_, datum2[v].data()+2, datum2[v].data()+2);
-    datum0[v].tail(2) = datum0[v].tail(2).normalized();
-    datum1[v].tail(2) = datum1[v].tail(2).normalized();
-    datum2[v].tail(2) = datum2[v].tail(2).normalized();
+    invert_intrinsics(K_, datum0[p].data(), datum0[p].data()); 
+    invert_intrinsics_tgt(K_, datum0[p].data()+2, datum0[p].data()+2); 
+    invert_intrinsics(K_, datum1[p].data(), datum1[p].data()); 
+    invert_intrinsics_tgt(K_, datum1[p].data()+2, datum1[p].data()+2); 
+    invert_intrinsics(K_, datum2[p].data(), datum2[p].data()); 
+    invert_intrinsics_tgt(K_, datum2[p].data()+2, datum2[p].data()+2);
+    datum0[p].tail(2) = datum0[p].tail(2).normalized();
+    datum1[p].tail(2) = datum1[p].tail(2).normalized();
+    datum2[p].tail(2) = datum2[p].tail(2).normalized();
   }
   GT_cam[1].block<3,3>(0,0) *= GT_cam[0].block<3,3>(0,0).inverse();
   GT_cam[1].block<3,1>(0,3) -= GT_cam[1].block<3,3>(0,0) * GT_cam[0].block<3,1>(0,3);
@@ -546,10 +508,8 @@
     result = trifocal::NormalizedSquaredPointReprojectionOntoOneViewError::Check(GT_cam, datum0[v], datum1[v], datum2[v]);
     if(!result)
       break;
->>>>>>> 898eb60b
-  }
-  for(unsigned p = 0; p < npoints; ++p)
-    EXPECT_TRUE(trifocal::NormalizedSquaredPointReprojectionOntoOneViewError::Check(gt_cam, datum0[p], datum1[p], datum2[p]));
+  }
+  EXPECT_TRUE(result);
 }
 
 #if 0
@@ -588,11 +548,7 @@
   // Configure data provider (Features and Matches)
   sfmEngine.SetFeaturesProvider(feats_provider.get());
   sfmEngine.SetMatchesProvider(matches_provider.get());
-<<<<<<< HEAD
-  sfmEngine.SetResectionMethod(static_cast<resection::SolverType>(static_cast<int>(resection::SolverType::P2Pt_FABBRI_ECCV12)));
-=======
-  // sfmEngine.SetResectionMethod(static_cast<resection::SolverType>(static_cast<int>(resection::SolverType::P2Pt_FABBRI_CVPR12)));
->>>>>>> 898eb60b
+  // sfmEngine.SetResectionMethod(static_cast<resection::SolverType>(static_cast<int>(resection::SolverType::P2Pt_FABBRI_ECCV12)));
   // Configure reconstruction parameters (intrinsic parameters are held constant)
   sfmEngine.Set_Intrinsics_Refinement_Type(cameras::Intrinsic_Parameter_Type::NONE);
 
