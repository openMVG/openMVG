
file(
  GLOB_RECURSE
  sfm_files_header
  *.hpp
)
file(
  GLOB_RECURSE
  sfm_files_cpp
  *.cpp
)
file(GLOB_RECURSE REMOVEFILESUNITTEST *_test.cpp)
#Remove the future main files
list(REMOVE_ITEM sfm_files_cpp ${REMOVEFILESUNITTEST})
#Remove the test header main files
file(GLOB_RECURSE REMOVEFILESUNITTEST *_test.hpp)
list(REMOVE_ITEM sfm_files_header ${REMOVEFILESUNITTEST})

add_library(openMVG_sfm ${sfm_files_header} ${sfm_files_cpp})
target_link_libraries(
  openMVG_sfm
  PRIVATE
    openMVG_geometry
    openMVG_multiview
    stlplus
    ${CERES_LIBRARIES}
    openMVG_lInftyComputerVision
    openMVG_system
    openMVG_matching
<<<<<<< HEAD
    scotch
    scotcherr
=======
    lemon
>>>>>>> b9666da7
)
target_include_directories(
  openMVG_sfm
  PRIVATE
  ${CERES_INCLUDE_DIRS})
set_target_properties(openMVG_sfm PROPERTIES SOVERSION ${OPENMVG_VERSION_MAJOR} VERSION "${OPENMVG_VERSION_MAJOR}.${OPENMVG_VERSION_MINOR}")

install(TARGETS openMVG_sfm DESTINATION lib EXPORT openMVG-targets)

UNIT_TEST(openMVG sfm_data_io
  "openMVG_features;openMVG_sfm")
UNIT_TEST(openMVG sfm_data_BA
  "openMVG_multiview_test_data;openMVG_features;openMVG_sfm")
UNIT_TEST(openMVG sfm_data_utils
"openMVG_features;openMVG_sfm")
UNIT_TEST(openMVG sfm_data_filters
  "openMVG_features;openMVG_sfm")

add_subdirectory(pipelines)<|MERGE_RESOLUTION|>--- conflicted
+++ resolved
@@ -27,12 +27,9 @@
     openMVG_lInftyComputerVision
     openMVG_system
     openMVG_matching
-<<<<<<< HEAD
     scotch
     scotcherr
-=======
     lemon
->>>>>>> b9666da7
 )
 target_include_directories(
   openMVG_sfm
