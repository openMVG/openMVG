--- conflicted
+++ resolved
@@ -41,14 +41,9 @@
     const sfm::SfM_Data & sfm_data,
     const std::shared_ptr<sfm::Regions_Provider> & regions_provider,
     const Pair_Set & pairs,
-<<<<<<< HEAD
     matching::PairWiseMatchesContainer & map_PutativesMatches, // the pairwise photometric corresponding points
     C_Progress & progress = C_Progress::dummy()
-  ) const override ;
-=======
-    matching::PairWiseMatchesContainer & map_PutativesMatches // the pairwise photometric corresponding points
   ) const override;
->>>>>>> f4f03c95
 
   private:
   // Distance ratio used to discard spurious correspondence
