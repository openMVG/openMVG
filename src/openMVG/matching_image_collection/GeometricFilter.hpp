
// Copyright (c) 2012, 2013 Pierre MOULON.

// This Source Code Form is subject to the terms of the Mozilla Public
// License, v. 2.0. If a copy of the MPL was not distributed with this
// file, You can obtain one at http://mozilla.org/MPL/2.0/.

#pragma once

#include "openMVG/features/feature.hpp"
#include "openMVG/sfm/pipelines/sfm_regions_provider.hpp"
#include "openMVG/matching/indMatch.hpp"

#include "third_party/stlplus3/filesystemSimplified/file_system.hpp"
#include "third_party/progress/progress.hpp"

#include <vector>
#include <map>

namespace openMVG {
namespace matching_image_collection {

using namespace openMVG::matching;

/// Allow to keep only geometrically coherent matches
/// -> It discards pairs that do not lead to a valid robust model estimation
struct ImageCollectionGeometricFilter
{
  ImageCollectionGeometricFilter
  (
    const sfm::SfM_Data * sfm_data,
    const std::shared_ptr<sfm::Regions_Provider> & regions_provider
  ):sfm_data_(sfm_data), regions_provider_(regions_provider)
  {}

  /// Perform robust model estimation (with optional guided_matching) for all the pairs and regions correspondences contained in the putative_matches set.
  template<typename GeometryFunctor>
  void Robust_model_estimation
  (
    const GeometryFunctor & functor,
    const PairWiseMatches & putative_matches,
    const bool b_guided_matching = false,
    const double d_distance_ratio = 0.6,
<<<<<<< HEAD
    C_Progress& progress_bar = C_Progress()
=======
    C_Progress& progress_bar = C_Progress::dummy()
>>>>>>> 1dd60915
  );

  const PairWiseMatches & Get_geometric_matches() const {return _map_GeometricMatches;}

  // Data
  const sfm::SfM_Data * sfm_data_;
  const std::shared_ptr<sfm::Regions_Provider> & regions_provider_;
  PairWiseMatches _map_GeometricMatches;
};

template<typename GeometryFunctor>
void ImageCollectionGeometricFilter::Robust_model_estimation
(
  const GeometryFunctor & functor,
  const PairWiseMatches & putative_matches,
  const bool b_guided_matching,
  const double d_distance_ratio,
  C_Progress& my_progress_bar
)
{
  my_progress_bar.restart( putative_matches.size(), "\n- Geometric filtering -\n" );

#ifdef OPENMVG_USE_OPENMP
#pragma omp parallel for schedule(dynamic)
#endif
  for (int i = 0; i < (int)putative_matches.size(); ++i)
  {
    auto iter = putative_matches.begin();
    advance(iter,i);

    Pair current_pair = iter->first;
    const std::vector<IndMatch> & vec_PutativeMatches = iter->second;

    //-- Apply the geometric filter (robust model estimation)
    {
      IndMatches putative_inliers;
      GeometryFunctor geometricFilter = functor; // use a copy since we are in a multi-thread context
      if (geometricFilter.Robust_estimation(sfm_data_, regions_provider_, iter->first, vec_PutativeMatches, putative_inliers))
      {
        if (b_guided_matching)
        {
          IndMatches guided_geometric_inliers;
          geometricFilter.Geometry_guided_matching(sfm_data_, regions_provider_, iter->first, d_distance_ratio, guided_geometric_inliers);
          //std::cout << "#before/#after: " << putative_inliers.size() << "/" << guided_geometric_inliers.size() << std::endl;
          std::swap(putative_inliers, guided_geometric_inliers);
        }

#ifdef OPENMVG_USE_OPENMP
#pragma omp critical
#endif
        {
          _map_GeometricMatches.insert(std::make_pair(current_pair, std::move(putative_inliers)));
        }
      }
    }
#ifdef OPENMVG_USE_OPENMP
#pragma omp critical
#endif
    {
      ++my_progress_bar;
    }
  }
}

} // namespace matching_image_collection
} // namespace openMVG 

<|MERGE_RESOLUTION|>--- conflicted
+++ resolved
@@ -41,11 +41,7 @@
     const PairWiseMatches & putative_matches,
     const bool b_guided_matching = false,
     const double d_distance_ratio = 0.6,
-<<<<<<< HEAD
-    C_Progress& progress_bar = C_Progress()
-=======
     C_Progress& progress_bar = C_Progress::dummy()
->>>>>>> 1dd60915
   );
 
   const PairWiseMatches & Get_geometric_matches() const {return _map_GeometricMatches;}
