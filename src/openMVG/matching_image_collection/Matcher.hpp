--- conflicted
+++ resolved
@@ -1,54 +1,49 @@
-// This file is part of OpenMVG, an Open Multiple View Geometry C++ library.
-
-// Copyright (c) 2012, 2013, 2014 Pierre MOULON.
-
-// This Source Code Form is subject to the terms of the Mozilla Public
-// License, v. 2.0. If a copy of the MPL was not distributed with this
-// file, You can obtain one at http://mozilla.org/MPL/2.0/.
-
-#ifndef OPENMVG_MATCHING_IMAGE_COLLECTION_MATCHER_HPP
-#define OPENMVG_MATCHING_IMAGE_COLLECTION_MATCHER_HPP
-
-<<<<<<< HEAD
-#include "openMVG/matching/indMatch.hpp"
-#include "third_party/progress/progress.hpp"
-
-=======
->>>>>>> f4f03c95
-#include <string>
-#include <vector>
-
-#include "openMVG/matching/indMatch.hpp"
-
-namespace openMVG {
-
-namespace sfm {
-  struct Regions_Provider;
-  struct SfM_Data;
-} // namespace sfm
-
-namespace matching_image_collection {
-
-/// Implementation of an Image Collection Matcher
-/// Compute putative matches between a collection of pictures
-class Matcher
-{
-  public:
-  Matcher() = default;
-
-  virtual ~Matcher() = default;
-
-  /// Find corresponding points between some pair of view Ids
-  virtual void Match(
-    const sfm::SfM_Data & sfm_data,
-    const std::shared_ptr<sfm::Regions_Provider> & regions_provider,
-    const Pair_Set & pairs, // list of pair to consider for matching
-    matching::PairWiseMatchesContainer & map_putatives_matches, // the output pairwise photometric corresponding points
-    C_Progress & progress = C_Progress::dummy()
-    )const = 0;
-};
-
-} // namespace matching_image_collection
-} // namespace openMVG
-
-#endif // OPENMVG_MATCHING_IMAGE_COLLECTION_MATCHER_HPP
+// This file is part of OpenMVG, an Open Multiple View Geometry C++ library.
+
+// Copyright (c) 2012, 2013, 2014 Pierre MOULON.
+
+// This Source Code Form is subject to the terms of the Mozilla Public
+// License, v. 2.0. If a copy of the MPL was not distributed with this
+// file, You can obtain one at http://mozilla.org/MPL/2.0/.
+
+#ifndef OPENMVG_MATCHING_IMAGE_COLLECTION_MATCHER_HPP
+#define OPENMVG_MATCHING_IMAGE_COLLECTION_MATCHER_HPP
+
+#include "openMVG/matching/indMatch.hpp"
+#include "third_party/progress/progress.hpp"
+
+#include <string>
+#include <vector>
+
+namespace openMVG {
+
+namespace sfm {
+  struct Regions_Provider;
+  struct SfM_Data;
+} // namespace sfm
+
+namespace matching_image_collection {
+
+/// Implementation of an Image Collection Matcher
+/// Compute putative matches between a collection of pictures
+class Matcher
+{
+  public:
+  Matcher() = default;
+
+  virtual ~Matcher() = default;
+
+  /// Find corresponding points between some pair of view Ids
+  virtual void Match(
+    const sfm::SfM_Data & sfm_data,
+    const std::shared_ptr<sfm::Regions_Provider> & regions_provider,
+    const Pair_Set & pairs, // list of pair to consider for matching
+    matching::PairWiseMatchesContainer & map_putatives_matches, // the output pairwise photometric corresponding points
+    C_Progress & progress = C_Progress::dummy()
+    )const = 0;
+};
+
+} // namespace matching_image_collection
+} // namespace openMVG
+
+#endif // OPENMVG_MATCHING_IMAGE_COLLECTION_MATCHER_HPP