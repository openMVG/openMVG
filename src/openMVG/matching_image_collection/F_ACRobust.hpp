
// Copyright (c) 2012, 2013, 2015 Pierre MOULON.

// This Source Code Form is subject to the terms of the Mozilla Public
// License, v. 2.0. If a copy of the MPL was not distributed with this
// file, You can obtain one at http://mozilla.org/MPL/2.0/.

#pragma once

#include "openMVG/multiview/solver_fundamental_kernel.hpp"
#include "openMVG/multiview/essential.hpp"
#include "openMVG/robust_estimation/robust_estimator_ACRansac.hpp"
#include "openMVG/robust_estimation/robust_estimator_ACRansacKernelAdaptator.hpp"
#include "openMVG/robust_estimation/guided_matching.hpp"

#include "openMVG/matching/indMatch.hpp"
#include "openMVG/sfm/sfm_data.hpp"
#include "openMVG/sfm/pipelines/sfm_regions_provider.hpp"
#include "openMVG/matching_image_collection/Geometric_Filter_utils.hpp"


namespace openMVG {
namespace matching_image_collection {

//-- A contrario fundamental matrix estimation template functor used for filter pair of putative correspondences
struct GeometricFilter_FMatrix_AC
{
  GeometricFilter_FMatrix_AC(
    double dPrecision = std::numeric_limits<double>::infinity(),
    size_t iteration = 1024)
    : m_dPrecision(dPrecision), m_stIteration(iteration), m_F(Mat3::Identity()),
      m_dPrecision_robust(std::numeric_limits<double>::infinity()){};

  /// Robust fitting of the FUNDAMENTAL matrix
  template<typename Regions_or_Features_ProviderT>
  bool Robust_estimation(
    const sfm::SfM_Data * sfm_data,
    const std::shared_ptr<Regions_or_Features_ProviderT> & regions_provider,
    const Pair pairIndex,
    const matching::IndMatches & vec_PutativeMatches,
    matching::IndMatches & geometric_inliers)
  {
    using namespace openMVG;
    using namespace openMVG::robust;
    geometric_inliers.clear();

    // Get back corresponding view index
    const IndexT iIndex = pairIndex.first;
    const IndexT jIndex = pairIndex.second;

    //--
    // Get corresponding point regions arrays
    //--

    Mat xI,xJ;
    MatchesPairToMat(pairIndex, vec_PutativeMatches, sfm_data, regions_provider, xI, xJ);

    //--
    // Robust estimation
    //--

    // Define the AContrario adapted Fundamental matrix solver
    using KernelType =
      ACKernelAdaptor<
        openMVG::fundamental::kernel::SevenPointSolver,
        openMVG::fundamental::kernel::EpipolarDistanceError,
        //openMVG::fundamental::kernel::SymmetricEpipolarDistanceError,
        UnnormalizerT,
        Mat3>;

    const KernelType kernel(
      xI, sfm_data->GetViews().at(iIndex)->ui_width, sfm_data->GetViews().at(iIndex)->ui_height,
      xJ, sfm_data->GetViews().at(jIndex)->ui_width, sfm_data->GetViews().at(jIndex)->ui_height, true);

    // Robustly estimate the Fundamental matrix with A Contrario ransac
    const double upper_bound_precision = Square(m_dPrecision);
    std::vector<size_t> vec_inliers;
    const std::pair<double,double> ACRansacOut =
      ACRANSAC(kernel, vec_inliers, m_stIteration, &m_F, upper_bound_precision);

    if (vec_inliers.size() > KernelType::MINIMUM_SAMPLES *2.5)  {
      m_dPrecision_robust = ACRansacOut.first;
      // update geometric_inliers
      geometric_inliers.reserve(vec_inliers.size());
      for ( const size_t & index : vec_inliers)  {
        geometric_inliers.push_back( vec_PutativeMatches[index] );
      }
      return true;
    }
    else  {
      vec_inliers.clear();
      return false;
    }
  }

  bool Geometry_guided_matching
  (
    const sfm::SfM_Data * sfm_data,
    const std::shared_ptr<sfm::Regions_Provider> & regions_provider,
    const Pair pairIndex,
    const double dDistanceRatio,
    matching::IndMatches & matches
  )
  {
    if (m_dPrecision_robust != std::numeric_limits<double>::infinity())
    {
      // Get back corresponding view index
      const IndexT iIndex = pairIndex.first;
      const IndexT jIndex = pairIndex.second;

      const sfm::View * view_I = sfm_data->views.at(iIndex).get();
      const sfm::View * view_J = sfm_data->views.at(jIndex).get();

      // Retrieve corresponding pair camera intrinsic if any
      const cameras::IntrinsicBase * cam_I =
        sfm_data->GetIntrinsics().count(view_I->id_intrinsic) ?
          sfm_data->GetIntrinsics().at(view_I->id_intrinsic).get() : nullptr;
      const cameras::IntrinsicBase * cam_J =
        sfm_data->GetIntrinsics().count(view_J->id_intrinsic) ?
          sfm_data->GetIntrinsics().at(view_J->id_intrinsic).get() : nullptr;

      std::shared_ptr<features::Regions> regionsI = regions_provider->get(iIndex);
      std::shared_ptr<features::Regions> regionsJ = regions_provider->get(jIndex);

      // Check the features correspondences that agree in the geometric and photometric domain
      geometry_aware::GuidedMatching
        <Mat3,
        openMVG::fundamental::kernel::EpipolarDistanceError>(
        //openMVG::fundamental::kernel::SymmetricEpipolarDistanceError>(
        m_F,
        cam_I, *regionsI,
        cam_J, *regionsJ,
        Square(m_dPrecision_robust), Square(dDistanceRatio),
        matches);
    }
    return matches.size() != 0;
  }

  double m_dPrecision;  //upper_bound precision used for robust estimation
  size_t m_stIteration; //maximal number of iteration for robust estimation
  //
  //-- Stored data
  Mat3 m_F;
  double m_dPrecision_robust;
};

} //namespace matching_image_collection
<<<<<<< HEAD
} // namespace openMVG
=======
} // namespace openMVG
>>>>>>> b462f867
<|MERGE_RESOLUTION|>--- conflicted
+++ resolved
@@ -145,8 +145,4 @@
 };
 
 } //namespace matching_image_collection
-<<<<<<< HEAD
-} // namespace openMVG
-=======
-} // namespace openMVG
->>>>>>> b462f867
+} // namespace openMVG