
// Copyright (c) 2015 Pierre MOULON.

// This Source Code Form is subject to the terms of the Mozilla Public
// License, v. 2.0. If a copy of the MPL was not distributed with this
// file, You can obtain one at http://mozilla.org/MPL/2.0/.

#include "openMVG/matching_image_collection/Matcher_Regions_AllInMemory.hpp"
#include "openMVG/matching/matcher_brute_force.hpp"
#include "openMVG/matching/matcher_kdtree_flann.hpp"
#include "openMVG/matching/matcher_cascade_hashing.hpp"
#include "openMVG/matching/regions_matcher.hpp"
#include "openMVG/matching_image_collection/Matcher.hpp"

#include "third_party/stlplus3/filesystemSimplified/file_system.hpp"

namespace openMVG {
namespace matching_image_collection {

using namespace openMVG::matching;
using namespace openMVG::features;

Matcher_Regions_AllInMemory::Matcher_Regions_AllInMemory(
  float distRatio, EMatcherType eMatcherType)
  :Matcher(), f_dist_ratio_(distRatio), eMatcherType_(eMatcherType)
{
}

void Matcher_Regions_AllInMemory::Match(
  const sfm::SfM_Data & sfm_data,
  const std::shared_ptr<sfm::Regions_Provider> & regions_provider,
  const Pair_Set & pairs,
<<<<<<< HEAD
  PairWiseMatches & map_PutativesMatches,
  C_Progress& my_progress_bar)const
=======
  PairWiseMatchesContainer & map_PutativesMatches)const // the pairwise photometric corresponding points
>>>>>>> 853a628f
{
#ifdef OPENMVG_USE_OPENMP
  std::cout << "Using the OPENMP thread interface" << std::endl;
#endif
  const bool b_multithreaded_pair_search = (eMatcherType_ == CASCADE_HASHING_L2);
  // -> set to true for CASCADE_HASHING_L2, since OpenMP instructions are not used in this matcher

  my_progress_bar.restart(pairs.size(), "\n- Matching -\n");

  // Sort pairs according the first index to minimize the MatcherT build operations
  typedef std::map<size_t, std::vector<size_t> > Map_vectorT;
  Map_vectorT map_Pairs;
  for (Pair_Set::const_iterator iter = pairs.begin(); iter != pairs.end(); ++iter)
  {
    map_Pairs[iter->first].push_back(iter->second);
  }

  // Perform matching between all the pairs
  for (Map_vectorT::const_iterator iter = map_Pairs.begin();
    iter != map_Pairs.end(); ++iter)
  {
    if (my_progress_bar.hasBeenCanceled())
        continue;
    const size_t I = iter->first;
    const std::vector<size_t> & indexToCompare = iter->second;

    const features::Regions & regionsI = *regions_provider->regions_per_view.at(I).get();
    if (regionsI.RegionCount() == 0)
    {
      my_progress_bar += indexToCompare.size();
      continue;
    }

    // Initialize the matching interface
    matching::Matcher_Regions_Database matcher(eMatcherType_, regionsI);

#ifdef OPENMVG_USE_OPENMP
    #pragma omp parallel for schedule(dynamic) if(b_multithreaded_pair_search)
#endif
    for (int j = 0; j < (int)indexToCompare.size(); ++j)
    {
      const size_t J = indexToCompare[j];

      const features::Regions &regionsJ = *regions_provider->regions_per_view.at(J).get();
      if (regionsJ.RegionCount() == 0
          || regionsI.Type_id() != regionsJ.Type_id())
      {
#ifdef OPENMVG_USE_OPENMP
  #pragma omp critical
#endif
        ++my_progress_bar;
        continue;
      }

      IndMatches vec_putatives_matches;
      matcher.Match(f_dist_ratio_, regionsJ, vec_putatives_matches);

#ifdef OPENMVG_USE_OPENMP
  #pragma omp critical
#endif
      {
        ++my_progress_bar;
        if (!vec_putatives_matches.empty())
        {
          map_PutativesMatches.insert( make_pair( make_pair(I,J), std::move(vec_putatives_matches) ));
        }
      }
    }
  }
}

} // namespace openMVG
} // namespace matching_image_collection<|MERGE_RESOLUTION|>--- conflicted
+++ resolved
@@ -30,12 +30,8 @@
   const sfm::SfM_Data & sfm_data,
   const std::shared_ptr<sfm::Regions_Provider> & regions_provider,
   const Pair_Set & pairs,
-<<<<<<< HEAD
-  PairWiseMatches & map_PutativesMatches,
+  PairWiseMatchesContainer & map_PutativesMatches,
   C_Progress& my_progress_bar)const
-=======
-  PairWiseMatchesContainer & map_PutativesMatches)const // the pairwise photometric corresponding points
->>>>>>> 853a628f
 {
 #ifdef OPENMVG_USE_OPENMP
   std::cout << "Using the OPENMP thread interface" << std::endl;
