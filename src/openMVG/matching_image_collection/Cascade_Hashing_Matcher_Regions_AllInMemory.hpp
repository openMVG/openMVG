
// Copyright (c) 2015 Pierre MOULON.

// This Source Code Form is subject to the terms of the Mozilla Public
// License, v. 2.0. If a copy of the MPL was not distributed with this
// file, You can obtain one at http://mozilla.org/MPL/2.0/.

#pragma once

#include "openMVG/matching_image_collection/Matcher.hpp"

namespace openMVG {
namespace matching_image_collection {

/// Implementation of an Image Collection Matcher
/// Compute putative matches between a collection of pictures
/// Spurious correspondences are discarded by using the
///  a threshold over the distance ratio of the 2 nearest neighbours.
/// Using a Cascade Hashing matching
/// Cascade hashing tables are computed once and used for all the regions.
///
class Cascade_Hashing_Matcher_Regions_AllInMemory : public Matcher
{
  public:
  Cascade_Hashing_Matcher_Regions_AllInMemory
  (
    float dist_ratio
  );

  /// Find corresponding points between some pair of view Ids
  void Match
  (
    const sfm::SfM_Data & sfm_data,
    const std::shared_ptr<sfm::Regions_Provider> & regions_provider,
    const Pair_Set & pairs,
<<<<<<< HEAD
    matching::PairWiseMatches & map_PutativesMatches, // the pairwise photometric corresponding points
    C_Progress& progress = C_Progress::dummy()
=======
    matching::PairWiseMatchesContainer & map_PutativesMatches // the pairwise photometric corresponding points
>>>>>>> 853a628f
  )const override ;

  private:
  // Distance ratio used to discard spurious correspondence
  float f_dist_ratio_;
};

} // namespace matching_image_collection
} // namespace openMVG <|MERGE_RESOLUTION|>--- conflicted
+++ resolved
@@ -33,12 +33,8 @@
     const sfm::SfM_Data & sfm_data,
     const std::shared_ptr<sfm::Regions_Provider> & regions_provider,
     const Pair_Set & pairs,
-<<<<<<< HEAD
-    matching::PairWiseMatches & map_PutativesMatches, // the pairwise photometric corresponding points
+    matching::PairWiseMatchesContainer & map_PutativesMatches, // the pairwise photometric corresponding points
     C_Progress& progress = C_Progress::dummy()
-=======
-    matching::PairWiseMatchesContainer & map_PutativesMatches // the pairwise photometric corresponding points
->>>>>>> 853a628f
   )const override ;
 
   private:
