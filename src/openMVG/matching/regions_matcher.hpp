--- conflicted
+++ resolved
@@ -165,15 +165,9 @@
       b_squared_metric_ ? Square(f_dist_ratio) : f_dist_ratio);
 
     vec_putative_matches.reserve(vec_nn_ratio_idx.size());
-    for ( const auto & index : vec_nn_ratio_idx ) //  size_t k=0; k < vec_nn_ratio_idx.size(); ++k)
+    for ( const auto & index : vec_nn_ratio_idx )
     {
-<<<<<<< HEAD
-      const size_t index = vec_nn_ratio_idx[k];
       vec_putative_matches.emplace_back(vec_nIndice[index*NNN__].j_, vec_nIndice[index*NNN__].i_);
-=======
-//      const size_t index = vec_nn_ratio_idx[k];
-      vec_putative_matches.emplace_back(vec_nIndice[index*NNN__]._j, vec_nIndice[index*NNN__]._i);
->>>>>>> 6ca1c9c5
     }
 
     // Remove duplicates
