// This file is part of OpenMVG, an Open Multiple View Geometry C++ library.

// Copyright (c) 2015 Pierre MOULON.

// This Source Code Form is subject to the terms of the Mozilla Public
// License, v. 2.0. If a copy of the MPL was not distributed with this
// file, You can obtain one at http://mozilla.org/MPL/2.0/.

#include "openMVG/matching/regions_matcher.hpp"
#include "openMVG/matching/matcher_brute_force.hpp"
#include "openMVG/matching/matcher_cascade_hashing.hpp"
#include "openMVG/matching/matcher_kdtree_flann.hpp"
#include "openMVG/matching/metric.hpp"
#include "openMVG/matching/metric_hamming.hpp"
#include "openMVG/system/logger.hpp"

namespace openMVG {
namespace matching {

void Match
(
  const matching::EMatcherType & matcher_type,
  const features::Regions & database_regions,
  const features::Regions & query_regions,
  matching::IndMatches & matches
)
{
  const std::unique_ptr<RegionsMatcher> matcher =
    RegionMatcherFactory(matcher_type, database_regions);
  if (matcher)
  {
    matcher->Match(query_regions, matches);
  }
}

void DistanceRatioMatch
(
  float f_dist_ratio,
  const matching::EMatcherType & matcher_type,
  const features::Regions & database_regions,
  const features::Regions & query_regions,
  matching::IndMatches & matches
)
{
  const std::unique_ptr<RegionsMatcher> matcher =
    RegionMatcherFactory(matcher_type, database_regions);
  if (matcher)
  {
    matcher->MatchDistanceRatio(f_dist_ratio, query_regions, matches);
  }
}

std::unique_ptr<RegionsMatcher> RegionMatcherFactory
(
  matching::EMatcherType eMatcherType,
  const features::Regions & regions
)
{
  // Handle invalid request
  if (regions.IsScalar() && eMatcherType == BRUTE_FORCE_HAMMING)
    return {};
  if (regions.IsBinary() && eMatcherType != BRUTE_FORCE_HAMMING)
    return {};

  std::unique_ptr<RegionsMatcher> region_matcher;
  // Switch regions type ID, matcher & Metric: initialize the Matcher interface
  if (regions.IsScalar())
  {
    if (regions.Type_id() == typeid(unsigned char).name())
    {
      // Build on the fly unsigned char based Matcher
      switch (eMatcherType)
      {
        case BRUTE_FORCE_L2:
        {
          using MetricT = L2<unsigned char>;
          using MatcherT = ArrayMatcherBruteForce<unsigned char, MetricT>;
          region_matcher.reset(new matching::RegionsMatcherT<MatcherT>(regions, true));
        }
        break;
        case ANN_L2:
        {
          using MetricT = flann::L2<unsigned char>;
          using MatcherT = ArrayMatcher_Kdtree_Flann<unsigned char, MetricT>;
          region_matcher.reset(new matching::RegionsMatcherT<MatcherT>(regions, true));
        }
        break;
        case CASCADE_HASHING_L2:
        {
          using MetricT = L2<unsigned char>;
          using MatcherT = ArrayMatcherCascadeHashing<unsigned char, MetricT>;
          region_matcher.reset(new matching::RegionsMatcherT<MatcherT>(regions, true));
        }
        break;
        default:
          OPENMVG_LOG_ERROR << "Using unknown matcher type";
      }
    }
    else if (regions.Type_id() == typeid(float).name())
    {
      // Build on the fly float based Matcher
      switch (eMatcherType)
      {
        case BRUTE_FORCE_L2:
        {
          using MetricT = L2<float>;
          using MatcherT = ArrayMatcherBruteForce<float, MetricT>;
          region_matcher.reset(new matching::RegionsMatcherT<MatcherT>(regions, true));
        }
        break;
        case ANN_L2:
        {
          using MetricT = flann::L2<float>;
          using MatcherT = ArrayMatcher_Kdtree_Flann<float, MetricT>;
          region_matcher.reset(new matching::RegionsMatcherT<MatcherT>(regions, true));
        }
        break;
        case CASCADE_HASHING_L2:
        {
          using MetricT = L2<float>;
          using MatcherT = ArrayMatcherCascadeHashing<float, MetricT>;
          region_matcher.reset(new matching::RegionsMatcherT<MatcherT>(regions, true));
        }
        break;
        default:
          OPENMVG_LOG_ERROR << "Using unknown matcher type";
      }
    }
    else if (regions.Type_id() == typeid(double).name())
    {
      // Build on the fly double based Matcher
      switch (eMatcherType)
      {
        case BRUTE_FORCE_L2:
        {
          using MetricT = L2<double>;
          using MatcherT = ArrayMatcherBruteForce<double, MetricT>;
          region_matcher.reset(new matching::RegionsMatcherT<MatcherT>(regions, true));
        }
        break;
        case ANN_L2:
        {
          using MetricT = flann::L2<double>;
          using MatcherT = ArrayMatcher_Kdtree_Flann<double, MetricT>;
          region_matcher.reset(new matching::RegionsMatcherT<MatcherT>(regions, true));
        }
        break;
        case CASCADE_HASHING_L2:
        {
          OPENMVG_LOG_ERROR << "CASCADE_HASHING_L2 matcher for double regions is not implemented";
        }
        break;
        default:
          OPENMVG_LOG_ERROR << "Using unknown matcher type";
      }
    }
  }
  else if (regions.IsBinary() && regions.Type_id() == typeid(unsigned char).name())
  {
    switch (eMatcherType)
    {
      case BRUTE_FORCE_HAMMING:
      {
        using MetricT = Hamming<unsigned char>;
        using MatcherT = ArrayMatcherBruteForce<unsigned char, MetricT>;
        region_matcher.reset(new matching::RegionsMatcherT<MatcherT>(regions, false));
      }
      break;
      default:
<<<<<<< HEAD
          OPENMVG_LOG_ERROR << "Using unknown matcher type";
=======
        std::cerr << "Using unknown matcher type" << std::endl;
>>>>>>> 685f8d02
    }
  }
  else
  {
<<<<<<< HEAD
    OPENMVG_LOG_ERROR << "Please consider add this region type_id to Matcher_Regions_Database::Match(...)\n"
      << "typeid: " << database_regions.Type_id();
=======
    std::cerr << "Please consider add this region type_id to RegionMatcherFactory(...)\n"
      << "typeid: " << regions.Type_id() << std::endl;
>>>>>>> 685f8d02
  }
  return region_matcher;
}

}  // namespace matching
}  // namespace openMVG<|MERGE_RESOLUTION|>--- conflicted
+++ resolved
@@ -167,22 +167,13 @@
       }
       break;
       default:
-<<<<<<< HEAD
           OPENMVG_LOG_ERROR << "Using unknown matcher type";
-=======
-        std::cerr << "Using unknown matcher type" << std::endl;
->>>>>>> 685f8d02
     }
   }
   else
   {
-<<<<<<< HEAD
     OPENMVG_LOG_ERROR << "Please consider add this region type_id to Matcher_Regions_Database::Match(...)\n"
-      << "typeid: " << database_regions.Type_id();
-=======
-    std::cerr << "Please consider add this region type_id to RegionMatcherFactory(...)\n"
-      << "typeid: " << regions.Type_id() << std::endl;
->>>>>>> 685f8d02
+      << "typeid: " << regions.Type_id();
   }
   return region_matcher;
 }
