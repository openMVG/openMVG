--- conflicted
+++ resolved
@@ -76,23 +76,13 @@
   )
   :vec_matches_(vec_matches)
   {
-<<<<<<< HEAD
-    for (size_t i = 0; i < vec_matches.size(); ++i) {
-      const size_t I = vec_matches[i].i_;
-      const size_t J = vec_matches[i].j_;
+    for ( const auto & cur_vec_match : vec_matches )
+    {
+      const size_t I = cur_vec_match.i_;
+      const size_t J = cur_vec_match.j_;
       vecDecoredMatches_.push_back(
-=======
-    for ( const auto & cur_vec_match : vec_matches ) // size_t i = 0; i < vec_matches.size(); ++i) 
-    {
-      const size_t I = cur_vec_match._i ;
-      const size_t J = cur_vec_match._j ; 
-      
-      // const size_t I = vec_matches[i]._i;
-      // const size_t J = vec_matches[i]._j;
-      _vecDecoredMatches.push_back(
->>>>>>> 6ca1c9c5
         IndMatchDecoratorStruct(leftFeat[I].x(),leftFeat[I].y(),
-        rightFeat[J].x(), rightFeat[J].y(), cur_vec_match ) );
+        rightFeat[J].x(), rightFeat[J].y(), cur_vec_match));
     }
   }
 
@@ -104,23 +94,13 @@
   )
   :vec_matches_(vec_matches)
   {
-<<<<<<< HEAD
-    for (size_t i = 0; i < vec_matches.size(); ++i) {
-      const size_t I = vec_matches[i].i_;
-      const size_t J = vec_matches[i].j_;
+    for ( const auto & cur_vec_match : vec_matches )
+    {
+      const size_t I = cur_vec_match.i_;
+      const size_t J = cur_vec_match.j_;
       vecDecoredMatches_.push_back(
-=======
-    for ( const auto & cur_vec_match : vec_matches ) 
-    {
-      //  size_t i = 0; i < vec_matches.size(); ++i) {
-      const size_t I = cur_vec_match._i ;
-      const size_t J = cur_vec_match._j ;      
-      // const size_t I = vec_matches[i]._i;
-      // const size_t J = vec_matches[i]._j;
-      _vecDecoredMatches.push_back(
->>>>>>> 6ca1c9c5
         IndMatchDecoratorStruct(leftFeat[I].x(),leftFeat[I].y(),
-        rightFeat[J].x(), rightFeat[J].y(), cur_vec_match ) );
+        rightFeat[J].x(), rightFeat[J].y(), cur_vec_match));
     }
   }
 
@@ -132,31 +112,20 @@
   )
   :vec_matches_(vec_matches)
   {
-<<<<<<< HEAD
-    for (size_t i = 0; i < vec_matches.size(); ++i) {
-      const size_t I = vec_matches[i].i_;
-      const size_t J = vec_matches[i].j_;
-      vecDecoredMatches_.push_back(
-=======
     for ( const auto & cur_vec_match : vec_matches )
     {
-      //size_t i = 0; i < vec_matches.size(); ++i) {
-        const size_t I = cur_vec_match._i ;
-        const size_t J = cur_vec_match._j ;
-        
-      // const size_t I = vec_matches[i]._i;
-      // const size_t J = vec_matches[i]._j;
-      _vecDecoredMatches.push_back(
->>>>>>> 6ca1c9c5
+      const size_t I = cur_vec_match.i_;
+      const size_t J = cur_vec_match.j_;
+      vecDecoredMatches_.push_back(
         IndMatchDecoratorStruct(leftFeat.col(I)(0),leftFeat.col(I)(1),
-        rightFeat.col(J)(0), rightFeat.col(J)(1), cur_vec_match ) ) ;
+        rightFeat.col(J)(0), rightFeat.col(J)(1), cur_vec_match));
     }
   }
 
   /// Remove duplicates (same (x1,y1) coords that appears multiple times)
   size_t getDeduplicated(std::vector<IndMatch> & vec_matches)
   {
-    size_t sizeBefore = vecDecoredMatches_.size();
+    const size_t sizeBefore = vecDecoredMatches_.size();
     std::set<IndMatchDecoratorStruct> set_deduplicated(
       vecDecoredMatches_.begin(),vecDecoredMatches_.end());
     vecDecoredMatches_.assign(set_deduplicated.begin(), set_deduplicated.end());
