// This file is part of OpenMVG, an Open Multiple View Geometry C++ library.

// Copyright (c) 2013-2015 Pierre MOULON.

// This Source Code Form is subject to the terms of the Mozilla Public
// License, v. 2.0. If a copy of the MPL was not distributed with this
// file, You can obtain one at http://mozilla.org/MPL/2.0/.

#ifndef OPENMVG_EXIF_EXIF_IO_EASYEXIF_HPP
#define OPENMVG_EXIF_EXIF_IO_EASYEXIF_HPP

#include <memory>
#include <string>

#include "openMVG/exif/exif_IO.hpp"
<<<<<<< HEAD
#include "openMVG/system/logger.hpp"
#include "third_party/easyexif/exif.h"
=======
>>>>>>> 685f8d02

namespace openMVG
{
namespace exif
{

/**
* @brief Class managing EXIF data using EasyEXIF library
*/
class Exif_IO_EasyExif : public Exif_IO
{
  public:

    /**
    * @brief Default constructor
    */
    Exif_IO_EasyExif();

    /**
    * @brief Constructor using a file
    * @param sFileName path of the image to analyze
    */
    explicit Exif_IO_EasyExif( const std::string & sFileName );

    /**
    * @brief Open and populate EXIF data
    * @param sFileName path of the image to analyze
    * @retval true if image file could be parsed correctly
    * @retval false if image file could not be parsed and analysed
    */
<<<<<<< HEAD
    bool open( const std::string & sFileName ) override
    {
      // Read the file into a buffer
      FILE *fp = fopen( sFileName.c_str(), "rb" );
      if ( !fp )
      {
        OPENMVG_LOG_ERROR << "Cannot open the file: " << sFileName;
        return false;
      }
      fseek( fp, 0, SEEK_END );
      unsigned long fsize = ftell( fp );
      rewind( fp );
      std::vector<unsigned char> buf( fsize );
      if ( fread( &buf[0], 1, fsize, fp ) != fsize )
      {
        fclose( fp );
        OPENMVG_LOG_ERROR << "Read size is different from the file size";
        return false;
      }
      fclose( fp );

      // Parse EXIF
      bHaveExifInfo_ = ( exifInfo_.parseFrom( &buf[0], fsize ) == PARSE_EXIF_SUCCESS );

      return bHaveExifInfo_;
    }
=======
    bool open( const std::string & sFileName ) override;
>>>>>>> 685f8d02

    /**
    * @brief Get image width
    * @return Width of the image (in pixel)
    */
    size_t getWidth() const override;

    /**
    * @brief Get image height
    * @return Height of the image (in pixel)
    */
    size_t getHeight() const override;

    /**
    * @brief Get Focal (in mm)
    * @return Focal of the lens when image was shot (in mm)
    */
    float getFocal() const override;

    /**
    * @brief Get FocalLengthIn35mm (in mm)
    * @return The equivalent focal length assuming a 35mm film camera, in mm.
    */
    float getFocalLengthIn35mm() const override;

    /**
    * @brief Get FocalPlaneXResolution
    * @return Number of pixels in the image width (X) direction per
    *           FocalPlaneResolutionUnit on the camera focal plane.
    */
    float getFocalPlaneXResolution() const override;

    /**
    * @brief Get FocalPlaneYResolution
    * @return Number of pixels in the image height (Y) direction per
    *           FocalPlaneResolutionUnit on the camera focal plane.
    */
    float getFocalPlaneYResolution() const override;

    /**
    * @brief Get FocalPlaneResolutionUnit
    *        Unit -> 2: inch, 3: centimeter, 4: millimeter, 5: micrometer.
    * @return Indicates the unit for measuring FocalPlaneXResolution and
    *          FocalPlaneYResolution.
    */
    int getFocalPlaneResolutionUnit() const override;

    /**
    * @brief Get Brand of the camera
    * @return Brand name
    */
    std::string getBrand() const override;

    /**
    * @brief Get Model of the camera
    * @return Camera model name
    */
    std::string getModel() const override;

    /**
    * @brief Get Lens model
    * @return Lens model name
    */
    std::string getLensModel() const override;

    /**
    * @brief Get a unique indentifier for this image
    * @return Unique ID
    */
    std::string getImageUniqueID() const override;

    /**
      * @brief Verify if the file has metadata
      * @retval true If EXIF value are present
      * @retval false If EXIF value are not present
      */
    bool doesHaveExifInfo() const override;

    /**
    * @brief Print all data
    * @return string containing all EXIF data
    */
<<<<<<< HEAD
    std::string allExifData() const override
    {
      std::ostringstream os;
      os
          << "Camera make       : " << exifInfo_.Make << "\n"
          << "Camera model      : " << exifInfo_.Model << "\n"
          << "Software          : " << exifInfo_.Software << "\n"
          << "Bits per sample   : " << exifInfo_.BitsPerSample << "\n"
          << "Image width       : " << exifInfo_.ImageWidth << "\n"
          << "Image height      : " << exifInfo_.ImageHeight << "\n"
          << "Image description : " << exifInfo_.ImageDescription << "\n"
          << "Image orientation : " << exifInfo_.Orientation << "\n"
          << "Image copyright   : " << exifInfo_.Copyright << "\n"
          << "Image date/time   : " << exifInfo_.DateTime << "\n"
          << "Original date/time: " << exifInfo_.DateTimeOriginal << "\n"
          << "Digitize date/time: " << exifInfo_.DateTimeDigitized << "\n"
          << "Subsecond time    : " << exifInfo_.SubSecTimeOriginal << "\n"
          << "Exposure time     : 1/" << ( unsigned ) ( 1.0 / exifInfo_.ExposureTime ) << "\n"
          << "F-stop            : " << exifInfo_.FNumber << "\n"
          << "ISO speed         : " << exifInfo_.ISOSpeedRatings << "\n"
          << "Subject distance  : " << exifInfo_.SubjectDistance << "\n"
          << "Exposure bias     : EV" << exifInfo_.ExposureBiasValue << "\n"
          << "Flash used?       : " << exifInfo_.Flash << "\n"
          << "Metering mode     : " << exifInfo_.MeteringMode << "\n"
          << "Lens focal length : mm\n" << exifInfo_.FocalLength << "\n"
          << "35mm focal length : mm\n" << exifInfo_.FocalLengthIn35mm << "\n"
          << "GPS Latitude      : deg ( deg, min, sec )\n" << "("
          <<  exifInfo_.GeoLocation.Latitude << ", "
          <<  exifInfo_.GeoLocation.LatComponents.degrees << ", "
          <<  exifInfo_.GeoLocation.LatComponents.minutes << ", "
          <<  exifInfo_.GeoLocation.LatComponents.seconds << ", "
          <<  exifInfo_.GeoLocation.LatComponents.direction << ")" << "\n"
          << "GPS Longitude      : deg ( deg, min, sec )\n" << "("
          <<  exifInfo_.GeoLocation.Longitude << ", "
          <<  exifInfo_.GeoLocation.LonComponents.degrees << ", "
          <<  exifInfo_.GeoLocation.LonComponents.minutes << ", "
          <<  exifInfo_.GeoLocation.LonComponents.seconds << ", "
          <<  exifInfo_.GeoLocation.LonComponents.direction << ")" << "\n"
          << "GPS Altitude       : m" << exifInfo_.GeoLocation.Altitude << "\n"
          << "Lens stop (min, max) : " << "("
          << exifInfo_.LensInfo.FStopMin << ", "
          << exifInfo_.LensInfo.FStopMax << ")"
          << "Lens focal (min, max) : " << "("
          << exifInfo_.LensInfo.FocalLengthMin << ", "
          << exifInfo_.LensInfo.FocalLengthMax << ")"
          << "Lens make : " <<  exifInfo_.LensInfo.Make << "\n"
          << "Lens model : " << exifInfo_.LensInfo.Model << "\n"
          << "Image Unique ID    : " << exifInfo_.ImageUniqueID << "\n";
      return os.str();
    }
=======
    std::string allExifData() const override;
>>>>>>> 685f8d02

    /**
    * @brief Try to read and save the EXIF GPS latitude
    * @return If GPS Latitude can be read & exported, return true
    */
    bool GPSLatitude(double * latitude) const override;

    /**
    * @brief Try to read and save the EXIF GPS longitude
    * @return If GPS Longitude can be read & exported, return true
    */
    bool GPSLongitude(double * longitude) const override;

   /**
    * @brief Try to read and save the EXIF GPS altitude
    * @return If GPS Altitude can be read & exported, return true
    */
    bool GPSAltitude(double * altitude) const  override;


  private:

    /// Hide the easyexif::EXIFInfo to a Pimp "Pointer to implementation".
    class EXIFInfoImpl;
    std::unique_ptr<EXIFInfoImpl> pimpl_;

    /// Indicate if exifInfo_ is populated
    bool bHaveExifInfo_;
};

} // namespace exif
} // namespace openMVG

#endif // OPENMVG_EXIF_EXIF_IO_EASYEXIF_HPP<|MERGE_RESOLUTION|>--- conflicted
+++ resolved
@@ -13,11 +13,6 @@
 #include <string>
 
 #include "openMVG/exif/exif_IO.hpp"
-<<<<<<< HEAD
-#include "openMVG/system/logger.hpp"
-#include "third_party/easyexif/exif.h"
-=======
->>>>>>> 685f8d02
 
 namespace openMVG
 {
@@ -48,36 +43,7 @@
     * @retval true if image file could be parsed correctly
     * @retval false if image file could not be parsed and analysed
     */
-<<<<<<< HEAD
-    bool open( const std::string & sFileName ) override
-    {
-      // Read the file into a buffer
-      FILE *fp = fopen( sFileName.c_str(), "rb" );
-      if ( !fp )
-      {
-        OPENMVG_LOG_ERROR << "Cannot open the file: " << sFileName;
-        return false;
-      }
-      fseek( fp, 0, SEEK_END );
-      unsigned long fsize = ftell( fp );
-      rewind( fp );
-      std::vector<unsigned char> buf( fsize );
-      if ( fread( &buf[0], 1, fsize, fp ) != fsize )
-      {
-        fclose( fp );
-        OPENMVG_LOG_ERROR << "Read size is different from the file size";
-        return false;
-      }
-      fclose( fp );
-
-      // Parse EXIF
-      bHaveExifInfo_ = ( exifInfo_.parseFrom( &buf[0], fsize ) == PARSE_EXIF_SUCCESS );
-
-      return bHaveExifInfo_;
-    }
-=======
     bool open( const std::string & sFileName ) override;
->>>>>>> 685f8d02
 
     /**
     * @brief Get image width
@@ -160,60 +126,7 @@
     * @brief Print all data
     * @return string containing all EXIF data
     */
-<<<<<<< HEAD
-    std::string allExifData() const override
-    {
-      std::ostringstream os;
-      os
-          << "Camera make       : " << exifInfo_.Make << "\n"
-          << "Camera model      : " << exifInfo_.Model << "\n"
-          << "Software          : " << exifInfo_.Software << "\n"
-          << "Bits per sample   : " << exifInfo_.BitsPerSample << "\n"
-          << "Image width       : " << exifInfo_.ImageWidth << "\n"
-          << "Image height      : " << exifInfo_.ImageHeight << "\n"
-          << "Image description : " << exifInfo_.ImageDescription << "\n"
-          << "Image orientation : " << exifInfo_.Orientation << "\n"
-          << "Image copyright   : " << exifInfo_.Copyright << "\n"
-          << "Image date/time   : " << exifInfo_.DateTime << "\n"
-          << "Original date/time: " << exifInfo_.DateTimeOriginal << "\n"
-          << "Digitize date/time: " << exifInfo_.DateTimeDigitized << "\n"
-          << "Subsecond time    : " << exifInfo_.SubSecTimeOriginal << "\n"
-          << "Exposure time     : 1/" << ( unsigned ) ( 1.0 / exifInfo_.ExposureTime ) << "\n"
-          << "F-stop            : " << exifInfo_.FNumber << "\n"
-          << "ISO speed         : " << exifInfo_.ISOSpeedRatings << "\n"
-          << "Subject distance  : " << exifInfo_.SubjectDistance << "\n"
-          << "Exposure bias     : EV" << exifInfo_.ExposureBiasValue << "\n"
-          << "Flash used?       : " << exifInfo_.Flash << "\n"
-          << "Metering mode     : " << exifInfo_.MeteringMode << "\n"
-          << "Lens focal length : mm\n" << exifInfo_.FocalLength << "\n"
-          << "35mm focal length : mm\n" << exifInfo_.FocalLengthIn35mm << "\n"
-          << "GPS Latitude      : deg ( deg, min, sec )\n" << "("
-          <<  exifInfo_.GeoLocation.Latitude << ", "
-          <<  exifInfo_.GeoLocation.LatComponents.degrees << ", "
-          <<  exifInfo_.GeoLocation.LatComponents.minutes << ", "
-          <<  exifInfo_.GeoLocation.LatComponents.seconds << ", "
-          <<  exifInfo_.GeoLocation.LatComponents.direction << ")" << "\n"
-          << "GPS Longitude      : deg ( deg, min, sec )\n" << "("
-          <<  exifInfo_.GeoLocation.Longitude << ", "
-          <<  exifInfo_.GeoLocation.LonComponents.degrees << ", "
-          <<  exifInfo_.GeoLocation.LonComponents.minutes << ", "
-          <<  exifInfo_.GeoLocation.LonComponents.seconds << ", "
-          <<  exifInfo_.GeoLocation.LonComponents.direction << ")" << "\n"
-          << "GPS Altitude       : m" << exifInfo_.GeoLocation.Altitude << "\n"
-          << "Lens stop (min, max) : " << "("
-          << exifInfo_.LensInfo.FStopMin << ", "
-          << exifInfo_.LensInfo.FStopMax << ")"
-          << "Lens focal (min, max) : " << "("
-          << exifInfo_.LensInfo.FocalLengthMin << ", "
-          << exifInfo_.LensInfo.FocalLengthMax << ")"
-          << "Lens make : " <<  exifInfo_.LensInfo.Make << "\n"
-          << "Lens model : " << exifInfo_.LensInfo.Model << "\n"
-          << "Image Unique ID    : " << exifInfo_.ImageUniqueID << "\n";
-      return os.str();
-    }
-=======
     std::string allExifData() const override;
->>>>>>> 685f8d02
 
     /**
     * @brief Try to read and save the EXIF GPS latitude
