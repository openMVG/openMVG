--- conflicted
+++ resolved
@@ -15,15 +15,6 @@
 list(REMOVE_ITEM image_files_cpp ${REMOVEFILESUNITTEST})
 
 add_library(openMVG_image ${image_files_header} ${image_files_cpp})
-<<<<<<< HEAD
-target_link_libraries(
-  openMVG_image
-    PUBLIC openMVG_numeric
-    PRIVATE
-      ${JPEG_LIBRARIES}
-      ${PNG_LIBRARIES}
-      ${TIFF_LIBRARIES})
-=======
 target_compile_features(openMVG_image INTERFACE ${CXX11_FEATURES})
 target_link_libraries(openMVG_image
   PUBLIC
@@ -45,7 +36,6 @@
 if (MSVC)
   target_compile_options(openMVG_image PUBLIC "-DNOMINMAX")
 endif (MSVC)
->>>>>>> 685f8d02
 set_target_properties(openMVG_image PROPERTIES SOVERSION ${OPENMVG_VERSION_MAJOR} VERSION "${OPENMVG_VERSION_MAJOR}.${OPENMVG_VERSION_MINOR}")
 set_property(TARGET openMVG_image PROPERTY FOLDER OpenMVG/OpenMVG)
 install(TARGETS openMVG_image DESTINATION lib EXPORT openMVG-targets)
