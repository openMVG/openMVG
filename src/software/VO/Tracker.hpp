// This file is part of OpenMVG, an Open Multiple View Geometry C++ library.

// Copyright (c) 2014 Pierre MOULON.

// This Source Code Form is subject to the terms of the Mozilla Public
// License, v. 2.0. If a copy of the MPL was not distributed with this
// file, You can obtain one at http://mozilla.org/MPL/2.0/.

#ifndef TRACKER_VO_HPP
#define TRACKER_VO_HPP
#include <software/VO/Abstract_Tracker.hpp>
#include <openMVG/features/dipole/dipole_descriptor.hpp>
<<<<<<< HEAD

#include <openMVG/features/fast/fast_detector.hpp>
#include <openMVG/features/feature.hpp>
#include <openMVG/features/feature_container.hpp>
#include "openMVG/matching/metric.hpp"
=======

#include <openMVG/features/fast/fast_detector.hpp>
#include <openMVG/features/feature.hpp>
#include <openMVG/features/feature_container.hpp>
#include "openMVG/matching/metric.hpp"

#include <random>
>>>>>>> 6fb46837
#include <vector>

namespace openMVG  {
namespace VO  {

// Implement tracking by description:
//  - Each tracked point uses a local description and is tracked thanks to descriptor matching
struct Tracker_fast_dipole : public Abstract_Tracker
{
  // data for tracking
  image::Image<unsigned char> _prev_img;

  /// Try to track current point set in the provided image
  /// return false when tracking failed (=> to send frame to relocalization)
  bool track
  (
    const image::Image<unsigned char> & ima,
    const std::vector<features::PointFeature> & pt_to_track,
    std::vector<features::PointFeature> & pt_tracked,
    std::vector<bool> & status
  ) override
  {
    if (!pt_to_track.empty())
    {
      const features::PointFeatures & _prevPts = pt_to_track;

      //-- Compute descriptors for the previous tracked point and perform matching
      std::vector<float> prev_descriptors(20*pt_to_track.size());
      for (size_t i=0; i < pt_to_track.size(); ++i)
      {
        features::PickASDipole(_prev_img, _prevPts[i].x(), _prevPts[i].y(), 10.5f, 0.0f, &prev_descriptors[i*20]);
      }

      features::PointFeatures current_feats;
      features::FastCornerDetector fastCornerDetector(9, 5);
      fastCornerDetector.detect(ima, current_feats);
      std::vector<float> current_descriptors(20*current_feats.size());
      for (size_t i=0; i < current_feats.size(); ++i)
      {
        features::PickASDipole(ima, current_feats[i].x(), current_feats[i].y(), 10.5f, 0.0f, &current_descriptors[i*20]);
      }

      // Compute the matches
      {
        #ifdef OPENMVG_USE_OPENMP
        #pragma omp parallel for schedule(dynamic)
        #endif
        for (int i=0; i < (int)pt_to_track.size(); ++i)
        {
          size_t best_idx = std::numeric_limits<size_t>::infinity();
<<<<<<< HEAD
          
=======

>>>>>>> 6fb46837
          typedef openMVG::matching::L2<float> metricT;
          metricT metric;
          metricT::ResultType best_distance = 30;//std::numeric_limits<double>::infinity();
          for (size_t j=0; j < current_feats.size(); ++j)
          {
            // Spatial filter
            //if ((pt_to_track[i].coords() - current_feats[j].coords()).norm() > 50)
            //  continue; // Too much distance between the feat, it is not necessary to compute the descriptor distance

            metricT::ResultType distance = metric(&prev_descriptors[i*20], &current_descriptors[j*20], 20);
            if (distance < best_distance)
            {
              best_idx = j;
              best_distance = distance;
            }
          }
          if (best_idx != std::numeric_limits<size_t>::infinity())
          {
            pt_tracked[i].coords() << current_feats[best_idx].x(), current_feats[best_idx].y();
            status[i] = true;
          }
          else
          {
            status[i] = false;
          }
        }
      }
    }
    // swap frame for the next tracking iteration
    _prev_img = ima;

    const size_t tracked_point_count = std::accumulate(status.begin(), status.end(), 0);
    return (tracked_point_count != 0);
  }

  // suggest new feature point for tracking (count point are kept)
  bool detect
  (
    const image::Image<unsigned char> & ima,
    std::vector<features::PointFeature> & pt_to_track,
    const size_t count
  ) const override
  {
    std::mt19937 gen(std::mt19937::default_seed);
    const std::vector<unsigned char> scores = {30, 20, 10, 5};
    // use a sequence of scores 'in order to deal with lighting change'
    features::PointFeatures feats;
    for (const unsigned char fast_score : scores)
    {
      features::FastCornerDetector fastCornerDetector(9, fast_score);
      fastCornerDetector.detect(ima, feats);

      if (feats.size() > count)
      {
        // shuffle to avoid to sample only in one bucket
        std::shuffle(feats.begin(), feats.end(), gen);
        feats.resize(count); // cut the array to keep only a given count of features
        pt_to_track.swap(feats);

        return true;
      }
      feats.clear();
    }
    return false; // Cannot compute a sufficient number of points for the given image
  }
};

} // namespace VO
} // namespace openMVG


#endif // TRACKER_VO_HPP<|MERGE_RESOLUTION|>--- conflicted
+++ resolved
@@ -10,13 +10,6 @@
 #define TRACKER_VO_HPP
 #include <software/VO/Abstract_Tracker.hpp>
 #include <openMVG/features/dipole/dipole_descriptor.hpp>
-<<<<<<< HEAD
-
-#include <openMVG/features/fast/fast_detector.hpp>
-#include <openMVG/features/feature.hpp>
-#include <openMVG/features/feature_container.hpp>
-#include "openMVG/matching/metric.hpp"
-=======
 
 #include <openMVG/features/fast/fast_detector.hpp>
 #include <openMVG/features/feature.hpp>
@@ -24,7 +17,6 @@
 #include "openMVG/matching/metric.hpp"
 
 #include <random>
->>>>>>> 6fb46837
 #include <vector>
 
 namespace openMVG  {
@@ -75,11 +67,7 @@
         for (int i=0; i < (int)pt_to_track.size(); ++i)
         {
           size_t best_idx = std::numeric_limits<size_t>::infinity();
-<<<<<<< HEAD
-          
-=======
 
->>>>>>> 6fb46837
           typedef openMVG::matching::L2<float> metricT;
           metricT metric;
           metricT::ResultType best_distance = 30;//std::numeric_limits<double>::infinity();
