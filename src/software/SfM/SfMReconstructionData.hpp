--- conflicted
+++ resolved
@@ -1,483 +1,479 @@
-
-// Copyright (c) 2012, 2013 Pierre MOULON.
-
-// This Source Code Form is subject to the terms of the Mozilla Public
-// License, v. 2.0. If a copy of the MPL was not distributed with this
-// file, You can obtain one at http://mozilla.org/MPL/2.0/.
-
-#ifndef OPENMVG_SFM_RECONSTRUCTION_DATA_H
-#define OPENMVG_SFM_RECONSTRUCTION_DATA_H
-
-#include "openMVG/numeric/numeric.h"
-
-#include <iostream>
-#include <iterator>
-#include <string>
-#include <map>
-#include <set>
-#include <iomanip>
-#include <vector>
-#include <clocale>
-
-#include "openMVG/image/image.hpp"
-#include "openMVG/tracks/tracks.hpp"
-#include "openMVG/cameras/Camera_IO.hpp"
-
-#include "software/SfM/SfMPlyHelper.hpp"
-#include "third_party/progress/progress.hpp"
-#include "third_party/stlAddition/stlMap.hpp"
-#include "third_party/stlplus3/filesystemSimplified/file_system.hpp"
-
-namespace openMVG{
-
-// A simple container and undistort function for the Brown's distortion model [1]
-// Variables:
-// (x,y): 2D point in the image (pixel)
-// (u,v): the undistorted 2D point (pixel)
-// radial_distortion (k1, k2, k3, ...): vector containing the radial distortion
-// (cx,cy): camera principal point
-// tangential factors are not considered here
-//
-// Equation:
-// u = x + (x - cx) * (k1 * r^2 + k2 * r^4 +...)
-// v = y + (y - cy) * (k1 * r^2 + k2 * r^4 +...)
-//
-// [1] Decentering distortion of lenses.
-//      Brown, Duane C
-//      Photometric Engineering 1966
-struct BrownDistoModel
-{
-  Vec2 m_disto_center; // distortion center
-  Vec m_radial_distortion; // radial distortion factor
-  double m_f; // focal
-
-  inline void ComputeUndistortedCoordinates( double xu, double yu, double &xd, double& yd) const
-  {
-    Vec2 point (xu, yu);
-    Vec2 principal_point (m_disto_center);
-    Vec2 point_centered = point - principal_point;
-
-    double u = point_centered.x() / m_f;
-    double v = point_centered.y() / m_f;
-    double radius_squared = u * u + v * v;
-
-    double coef_radial = 0.0;
-    for (int i = int(m_radial_distortion.size() - 1); i >= 0; --i) {
-      coef_radial = (coef_radial + m_radial_distortion[i]) * radius_squared;
-    }
-
-    Vec2 undistorted_point = point + point_centered * coef_radial;
-    xd = undistorted_point(0);
-    yd = undistorted_point(1);
-  }
-};
-
-/// Undistort an image according a given Distortion model
-template <typename Image>
-Image undistortImage(
-  const Image& I,
-  const BrownDistoModel& d,
-  RGBColor fillcolor = BLACK,
-  bool bcenteringPPpoint = false)
-{
-  int w = I.Width();
-  int h = I.Height();
-  double cx = w * .5, cy = h * .5;
-  Vec2 offset(0,0);
-  if (bcenteringPPpoint)
-    offset = Vec2(cx,cy) - d.m_disto_center;
-
-  Image J ( w,h );
-#ifdef USE_OPENMP
-  #pragma omp parallel for
-#endif
-  for (int j=0; j<h; ++j ) {
-    for (int i=0; i<w; ++i) {
-      double xu, yu, xd, yd;
-      xu = double (i);
-      yu = double (j);
-      d.ComputeUndistortedCoordinates(xu, yu, xd, yd);
-      xd -= offset(0);
-      yd -= offset(1);
-      if (!J.Contains((int)yd, (int)xd))
-        J(j, i) = fillcolor;
-      else
-        J(j, i) = SampleLinear(I, (float)yd, (float)xd);
-    }
-  }
-  return J;
-}
-
-/// Represent data in order to make 3D reconstruction process easier
-struct reconstructorHelper
-{
-  //--
-  // TYPEDEF
-  //--
-
-  typedef std::map<size_t, BrownPinholeCamera> Map_BrownPinholeCamera;
-
-  // Reconstructed tracks (updated during the process)
-  std::set<size_t> set_trackId;
-  std::map<size_t, Vec3> map_3DPoints; // Associated 3D point
-
-  // Reconstructed camera information
-  std::set<size_t> set_imagedId;
-  Map_BrownPinholeCamera map_Camera;
-
-  bool exportToPly(const std::string & sFileName, const std::vector<Vec3> * pvec_color = NULL) const
-  {
-    // get back 3D point into a vector (map value to vector transformation)
-    std::vector<Vec3> vec_Reconstructed3DPoints;
-    vec_Reconstructed3DPoints.reserve(map_3DPoints.size());
-    std::transform(map_3DPoints.begin(),
-      map_3DPoints.end(),
-      std::back_inserter(vec_Reconstructed3DPoints),
-      RetrieveValue());
-    //-- Add camera position to the Point cloud
-    std::vector<Vec3> vec_camPos;
-    for (Map_BrownPinholeCamera::const_iterator iter = map_Camera.begin();
-      iter != map_Camera.end(); ++ iter) {
-      vec_camPos.push_back(iter->second._C);
-    }
-    return plyHelper::exportToPly(vec_Reconstructed3DPoints, vec_camPos, sFileName, pvec_color);
-  }
-
-  bool ExportToOpenMVGFormat(
-    const std::string & sOutDirectory,  //Export directory
-    const std::vector<std::string> & vec_fileNames, // vector of image filenames
-    const std::string & sImagePath,  // The images path
-    const std::vector< std::pair<size_t, size_t> > & vec_imageSize, // Size of each image
-    const openMVG::tracks::STLMAPTracks & map_reconstructed, // Tracks (Visibility)
-    const std::vector<Vec3> * pvec_color = NULL, // Tracks color
-    bool bExportImage = true, //Export image ?
-    const std::string sComment = std::string("Generated by the OpenMVG library")
-  ) const
-  {
-    bool bOk = true;
-    if (!stlplus::is_folder(sOutDirectory))
-    {
-      stlplus::folder_create(sOutDirectory);
-      bOk = stlplus::is_folder(sOutDirectory);
-    }
-
-    // Create basis directory structure
-    stlplus::folder_create( stlplus::folder_append_separator(sOutDirectory) + "cameras");
-    stlplus::folder_create( stlplus::folder_append_separator(sOutDirectory) + "cameras_disto");
-    stlplus::folder_create( stlplus::folder_append_separator(sOutDirectory) + "clouds");
-    stlplus::folder_create( stlplus::folder_append_separator(sOutDirectory) + "images");
-
-    if (bOk &&
-      stlplus::is_folder(stlplus::folder_append_separator(sOutDirectory) + "cameras") &&
-      stlplus::is_folder( stlplus::folder_append_separator(sOutDirectory) + "cameras_disto") &&
-      stlplus::is_folder( stlplus::folder_append_separator(sOutDirectory) + "clouds") &&
-      stlplus::is_folder( stlplus::folder_append_separator(sOutDirectory) + "images")
-    )
-    {
-      bOk = true;
-    }
-    else  {
-      std::cerr << "Cannot access to one of the desired output directory" << std::endl;
-    }
-
-    if (bOk)
-    {
-      //Export Pinhole Camera equivalent as binary files
-      std::map<size_t, size_t> map_cameratoIndex;
-      size_t count = 0;
-      for (Map_BrownPinholeCamera::const_iterator iter =
-        map_Camera.begin();
-        iter != map_Camera.end();
-        ++iter)
-      {
-        const BrownPinholeCamera & cam = iter->second;
-        const PinholeCamera camPinhole(cam._K, cam._R, cam._t);
-        map_cameratoIndex[iter->first] = count;
-        const std::string sCamName =
-          stlplus::create_filespec(stlplus::folder_append_separator(sOutDirectory) + "cameras",
-          stlplus::basename_part(vec_fileNames[iter->first]), "bin");
-        bOk &= save(sCamName, camPinhole);
-        ++count;
-      }
-
-      if (!bOk)
-        return false;
-
-      //-- Export the BrownPinholeCameras
-      for (Map_BrownPinholeCamera::const_iterator iter =
-        map_Camera.begin();
-        iter != map_Camera.end();
-        ++iter)
-      {
-        const BrownPinholeCamera & cam = iter->second;
-        const std::string sCamName =
-          stlplus::create_filespec(stlplus::folder_append_separator(sOutDirectory) + "cameras_disto",
-          stlplus::basename_part(vec_fileNames[iter->first]), "txt");
-        bOk &= save(sCamName, cam);
-      }
-
-      if (!bOk)
-        return false;
-
-      //Export 3D point and tracks
-
-      const size_t nc = map_Camera.size();
-      const size_t nt = set_trackId.size();
-
-      // Clipping planes (near and far Z depth per view)
-      std::vector<double> znear(nc, (std::numeric_limits<double>::max)()), zfar(nc, 0);
-      // Cloud
-      std::ofstream f_cloud(
-        stlplus::create_filespec(stlplus::folder_append_separator(sOutDirectory) + "clouds",
-        "calib", "ply").c_str());
-      std::ofstream f_visibility(
-        stlplus::create_filespec(stlplus::folder_append_separator(sOutDirectory) + "clouds",
-        "visibility", "txt").c_str());
-
-      if (!f_cloud.is_open()) {
-        std::cerr << "cannot save cloud" << std::endl;
-        return false;
-      }
-      if (!f_visibility.is_open()) {
-        std::cerr << "cannot save cloud desc" << std::endl;
-        return false;
-      }
-      f_cloud << "ply\nformat ascii 1.0\n"
-        << "comment " << sComment << "\n"
-        << "element vertex " << nt << "\n"
-        << "property float x\nproperty float y\nproperty float z\n"
-        << "property uchar red\nproperty uchar green\nproperty uchar blue\n"
-        << "property float confidence\n"
-        << "property list int int visibility\n"
-        << "end_header" << "\n";
-      size_t pointCount = 0;
-      for (std::set<size_t>::const_iterator iter = set_trackId.begin();
-        iter != set_trackId.end();
-        ++iter, ++pointCount)
-      {
-        const size_t trackId = *iter;
-
-        if (map_reconstructed.find(trackId) == map_reconstructed.end())
-        {
-          continue; //Invalid 3D point
-        }
-
-        // Look through the track and add point position
-        const tracks::submapTrack & track = (map_reconstructed.find(trackId))->second;
-
-        const Vec3 pos = map_3DPoints.find(trackId)->second;
-
-        if (pvec_color)
-        {
-          const Vec3 & color = (*pvec_color)[pointCount];
-          f_cloud << pos.transpose() << " " << color.transpose() << " " << 3.14;
-        }
-        else
-          f_cloud << pos.transpose() << " 255 255 255 " << 3.14;
-
-        std::ostringstream s_visibility;
-
-        std::set< size_t > set_imageIndex;
-        for( tracks::submapTrack::const_iterator iterTrack = track.begin();
-          iterTrack != track.end();
-          ++iterTrack)
-        {
-          const size_t imageId = iterTrack->first;
-
-          if (map_cameratoIndex.find(imageId) != map_cameratoIndex.end())
-          {
-            set_imageIndex.insert(map_cameratoIndex[imageId]);
-            const BrownPinholeCamera & cam = (map_Camera.find(imageId))->second;
-            const double z = Depth(cam._R, cam._t, pos);
-<<<<<<< HEAD
-            znear[map_cameratoIndex[imageId]] = (std::min)(znear[map_cameratoIndex[imageId]], z );
-            zfar[map_cameratoIndex[imageId]] = (std::max)(zfar[map_cameratoIndex[imageId]], z );
-          }
-=======
-            znear[map_cameratoIndex[imageId]] = std::min(znear[map_cameratoIndex[imageId]], z );
-            zfar[map_cameratoIndex[imageId]] = std::max(zfar[map_cameratoIndex[imageId]], z );
->>>>>>> 9ec4444d
-
-            s_visibility << map_cameratoIndex[iterTrack->first] << " " << iterTrack->second << " ";
-          }
-        }
-        //export images indexes
-        f_cloud << " " << set_imageIndex.size() << " ";
-        copy(set_imageIndex.begin(), set_imageIndex.end(), std::ostream_iterator<size_t>(f_cloud, " "));
-        f_cloud << "\n";
-
-        f_visibility << pos.transpose() << " " << set_imageIndex.size() << " ";
-        f_visibility << s_visibility.str() << "\n";
-      }
-      f_cloud.close();
-      f_visibility.close();
-
-      // Views
-      f_cloud.open(stlplus::create_filespec(stlplus::folder_append_separator(sOutDirectory),
-        "views", "txt").c_str());
-      if (!f_cloud.is_open()) {
-        std::cerr << "Cannot write views" << endl;
-        return false;
-      }
-      f_cloud << "images\ncameras\n" << nc << "\n";
-      
-      count = 0;
-      for (Map_BrownPinholeCamera::const_iterator iter = map_Camera.begin();
-        iter != map_Camera.end();
-        ++iter)
-      {
-        const size_t camIndex = iter->first;
-        f_cloud << vec_fileNames[camIndex]
-          << ' ' << vec_imageSize[camIndex].first
-          << ' ' << vec_imageSize[camIndex].second
-          << ' ' << stlplus::basename_part(vec_fileNames[camIndex]) << ".bin"
-          << ' ' << znear[count]/2
-          << ' ' << zfar[count]*2
-          << "\n";
-          ++count;
-      }
-      f_cloud.close();
-
-      // EXPORT un-distorted IMAGES
-      if (bExportImage)
-      {
-        std::cout << " -- Export the undistorted image set, it can take some time ..." << std::endl;
-        C_Progress_display my_progress_bar(static_cast<unsigned long>(map_Camera.size()));
-        for (Map_BrownPinholeCamera::const_iterator iter = map_Camera.begin();
-          iter != map_Camera.end();
-          ++iter, ++my_progress_bar)
-        {
-          // Get distortion information of the image
-          const BrownPinholeCamera & cam = iter->second;
-          BrownDistoModel distoModel;
-          distoModel.m_disto_center = Vec2(cam._ppx, cam._ppy);
-          distoModel.m_radial_distortion = Vec3(cam._k1, cam._k2, cam._k3);
-          distoModel.m_f = cam._f;
-
-          // Build the output filename from the input one
-          const size_t imageIndex = iter->first;
-          std::string sImageName = vec_fileNames[imageIndex];
-          std::string sOutImagePath =
-            stlplus::create_filespec(stlplus::folder_append_separator(sOutDirectory) + "images",
-            stlplus::basename_part(sImageName),
-            stlplus::extension_part(sImageName));
-
-          if (distoModel.m_radial_distortion.norm() == 0)
-          {
-            // Distortion is null, perform a direct copy of the image
-            stlplus::file_copy(stlplus::create_filespec(sImagePath, sImageName), sOutImagePath);
-          }
-          else
-          {
-            // Image with no null distortion
-            // - Open the image, undistort it and export it
-            Image<RGBColor > image;
-            if (ReadImage(stlplus::create_filespec(sImagePath, sImageName).c_str(), &image))
-            {
-              Image<RGBColor> imageU = undistortImage (image, distoModel);
-              WriteImage(sOutImagePath.c_str(), imageU);
-            }
-          }
-        }
-      }
-    }
-    return bOk;
-  }
-
-  /// Export to PMVS format
-  /// 'visualize' directory (8 digit coded image name jpg or ppm)
-  /// 'txt' camera P matrix
-  /// pmvs_options.txt
-  /// ignore: vis.dat image links
-  bool exportToPMVSFormat(
-    const std::string & sOutDirectory,  //Output PMVS files directory
-    const std::vector<std::string> & vec_fileNames, // vector of filenames
-    const std::string & sImagePath  // The images path
-    ) const
-  {
-    bool bOk = true;
-    if (!stlplus::is_folder(sOutDirectory))
-    {
-      stlplus::folder_create(sOutDirectory);
-      bOk = stlplus::is_folder(sOutDirectory);
-    }
-
-    // Create basis directory structure
-    stlplus::folder_create( stlplus::folder_append_separator(sOutDirectory) + "models");
-    stlplus::folder_create( stlplus::folder_append_separator(sOutDirectory) + "txt");
-    stlplus::folder_create( stlplus::folder_append_separator(sOutDirectory) + "visualize");
-
-    if (bOk &&
-        stlplus::is_folder(stlplus::folder_append_separator(sOutDirectory) + "models") &&
-        stlplus::is_folder( stlplus::folder_append_separator(sOutDirectory) + "txt") &&
-        stlplus::is_folder( stlplus::folder_append_separator(sOutDirectory) + "visualize")
-        )
-    {
-      bOk = true;
-    }
-    else  {
-      std::cerr << "Cannot access to one of the desired output directory" << std::endl;
-    }
-
-    if (bOk)
-    {
-      // Export data :
-      //Camera
-
-      size_t count = 0;
-      for (Map_BrownPinholeCamera::const_iterator iter = map_Camera.begin();
-        iter != map_Camera.end(); ++iter, ++count)
-      {
-        const Mat34 & PMat = iter->second._P;
-        std::ostringstream os;
-        os << std::setw(8) << std::setfill('0') << count;
-        std::ofstream file(
-          stlplus::create_filespec(stlplus::folder_append_separator(sOutDirectory) + "txt",
-          os.str() ,"txt").c_str());
-        file << "CONTOUR\n"
-          << PMat.row(0) <<"\n"<< PMat.row(1) <<"\n"<< PMat.row(2) << std::endl;
-        file.close();
-      }
-
-      // Image
-      count = 0;
-      Image<RGBColor> image;
-      for (Map_BrownPinholeCamera::const_iterator iter = map_Camera.begin();
-        iter != map_Camera.end();  ++iter, ++count)
-      {
-        const size_t imageIndex = iter->first;
-        const std::string & sImageName = vec_fileNames[imageIndex];
-        std::ostringstream os;
-        os << std::setw(8) << std::setfill('0') << count;
-        ReadImage( stlplus::create_filespec( sImagePath, sImageName).c_str(), &image );
-        std::string sCompleteImageName = stlplus::create_filespec(
-          stlplus::folder_append_separator(sOutDirectory) + "visualize", os.str(),"jpg");
-        WriteImage( sCompleteImageName.c_str(), image);
-      }
-
-      //pmvs_options.txt
-      std::ostringstream os;
-      os << "level 1" << "\n"
-       << "csize 2" << "\n"
-       << "threshold 0.7" << "\n"
-       << "wsize 7" << "\n"
-       << "minImageNum 3" << "\n"
-       << "CPU 8" << "\n"
-       << "setEdge 0" << "\n"
-       << "useBound 0" << "\n"
-       << "useVisData 0" << "\n"
-       << "sequence -1" << "\n"
-       << "timages -1 0 " << map_Camera.size() << "\n"
-       << "oimages 0" << "\n"; // ?
-
-      std::ofstream file(stlplus::create_filespec(sOutDirectory, "pmvs_options", "txt").c_str());
-      file << os.str();
-      file.close();
-    }
-    return bOk;
-  }
-};
-
-} // namespace openMVG
-
-#endif // OPENMVG_SFM_RECONSTRUCTION_DATA_H
+
+// Copyright (c) 2012, 2013 Pierre MOULON.
+
+// This Source Code Form is subject to the terms of the Mozilla Public
+// License, v. 2.0. If a copy of the MPL was not distributed with this
+// file, You can obtain one at http://mozilla.org/MPL/2.0/.
+
+#ifndef OPENMVG_SFM_RECONSTRUCTION_DATA_H
+#define OPENMVG_SFM_RECONSTRUCTION_DATA_H
+
+#include "openMVG/numeric/numeric.h"
+
+#include <iostream>
+#include <iterator>
+#include <string>
+#include <map>
+#include <set>
+#include <iomanip>
+#include <vector>
+#include <clocale>
+
+#include "openMVG/image/image.hpp"
+#include "openMVG/tracks/tracks.hpp"
+#include "openMVG/cameras/Camera_IO.hpp"
+
+#include "software/SfM/SfMPlyHelper.hpp"
+#include "third_party/progress/progress.hpp"
+#include "third_party/stlAddition/stlMap.hpp"
+#include "third_party/stlplus3/filesystemSimplified/file_system.hpp"
+
+namespace openMVG{
+
+// A simple container and undistort function for the Brown's distortion model [1]
+// Variables:
+// (x,y): 2D point in the image (pixel)
+// (u,v): the undistorted 2D point (pixel)
+// radial_distortion (k1, k2, k3, ...): vector containing the radial distortion
+// (cx,cy): camera principal point
+// tangential factors are not considered here
+//
+// Equation:
+// u = x + (x - cx) * (k1 * r^2 + k2 * r^4 +...)
+// v = y + (y - cy) * (k1 * r^2 + k2 * r^4 +...)
+//
+// [1] Decentering distortion of lenses.
+//      Brown, Duane C
+//      Photometric Engineering 1966
+struct BrownDistoModel
+{
+  Vec2 m_disto_center; // distortion center
+  Vec m_radial_distortion; // radial distortion factor
+  double m_f; // focal
+
+  inline void ComputeUndistortedCoordinates( double xu, double yu, double &xd, double& yd) const
+  {
+    Vec2 point (xu, yu);
+    Vec2 principal_point (m_disto_center);
+    Vec2 point_centered = point - principal_point;
+
+    double u = point_centered.x() / m_f;
+    double v = point_centered.y() / m_f;
+    double radius_squared = u * u + v * v;
+
+    double coef_radial = 0.0;
+    for (int i = int(m_radial_distortion.size() - 1); i >= 0; --i) {
+      coef_radial = (coef_radial + m_radial_distortion[i]) * radius_squared;
+    }
+
+    Vec2 undistorted_point = point + point_centered * coef_radial;
+    xd = undistorted_point(0);
+    yd = undistorted_point(1);
+  }
+};
+
+/// Undistort an image according a given Distortion model
+template <typename Image>
+Image undistortImage(
+  const Image& I,
+  const BrownDistoModel& d,
+  RGBColor fillcolor = BLACK,
+  bool bcenteringPPpoint = false)
+{
+  int w = I.Width();
+  int h = I.Height();
+  double cx = w * .5, cy = h * .5;
+  Vec2 offset(0,0);
+  if (bcenteringPPpoint)
+    offset = Vec2(cx,cy) - d.m_disto_center;
+
+  Image J ( w,h );
+#ifdef USE_OPENMP
+  #pragma omp parallel for
+#endif
+  for (int j=0; j<h; ++j ) {
+    for (int i=0; i<w; ++i) {
+      double xu, yu, xd, yd;
+      xu = double (i);
+      yu = double (j);
+      d.ComputeUndistortedCoordinates(xu, yu, xd, yd);
+      xd -= offset(0);
+      yd -= offset(1);
+      if (!J.Contains((int)yd, (int)xd))
+        J(j, i) = fillcolor;
+      else
+        J(j, i) = SampleLinear(I, (float)yd, (float)xd);
+    }
+  }
+  return J;
+}
+
+/// Represent data in order to make 3D reconstruction process easier
+struct reconstructorHelper
+{
+  //--
+  // TYPEDEF
+  //--
+
+  typedef std::map<size_t, BrownPinholeCamera> Map_BrownPinholeCamera;
+
+  // Reconstructed tracks (updated during the process)
+  std::set<size_t> set_trackId;
+  std::map<size_t, Vec3> map_3DPoints; // Associated 3D point
+
+  // Reconstructed camera information
+  std::set<size_t> set_imagedId;
+  Map_BrownPinholeCamera map_Camera;
+
+  bool exportToPly(const std::string & sFileName, const std::vector<Vec3> * pvec_color = NULL) const
+  {
+    // get back 3D point into a vector (map value to vector transformation)
+    std::vector<Vec3> vec_Reconstructed3DPoints;
+    vec_Reconstructed3DPoints.reserve(map_3DPoints.size());
+    std::transform(map_3DPoints.begin(),
+      map_3DPoints.end(),
+      std::back_inserter(vec_Reconstructed3DPoints),
+      RetrieveValue());
+    //-- Add camera position to the Point cloud
+    std::vector<Vec3> vec_camPos;
+    for (Map_BrownPinholeCamera::const_iterator iter = map_Camera.begin();
+      iter != map_Camera.end(); ++ iter) {
+      vec_camPos.push_back(iter->second._C);
+    }
+    return plyHelper::exportToPly(vec_Reconstructed3DPoints, vec_camPos, sFileName, pvec_color);
+  }
+
+  bool ExportToOpenMVGFormat(
+    const std::string & sOutDirectory,  //Export directory
+    const std::vector<std::string> & vec_fileNames, // vector of image filenames
+    const std::string & sImagePath,  // The images path
+    const std::vector< std::pair<size_t, size_t> > & vec_imageSize, // Size of each image
+    const openMVG::tracks::STLMAPTracks & map_reconstructed, // Tracks (Visibility)
+    const std::vector<Vec3> * pvec_color = NULL, // Tracks color
+    bool bExportImage = true, //Export image ?
+    const std::string sComment = std::string("Generated by the OpenMVG library")
+  ) const
+  {
+    bool bOk = true;
+    if (!stlplus::is_folder(sOutDirectory))
+    {
+      stlplus::folder_create(sOutDirectory);
+      bOk = stlplus::is_folder(sOutDirectory);
+    }
+
+    // Create basis directory structure
+    stlplus::folder_create( stlplus::folder_append_separator(sOutDirectory) + "cameras");
+    stlplus::folder_create( stlplus::folder_append_separator(sOutDirectory) + "cameras_disto");
+    stlplus::folder_create( stlplus::folder_append_separator(sOutDirectory) + "clouds");
+    stlplus::folder_create( stlplus::folder_append_separator(sOutDirectory) + "images");
+
+    if (bOk &&
+      stlplus::is_folder(stlplus::folder_append_separator(sOutDirectory) + "cameras") &&
+      stlplus::is_folder( stlplus::folder_append_separator(sOutDirectory) + "cameras_disto") &&
+      stlplus::is_folder( stlplus::folder_append_separator(sOutDirectory) + "clouds") &&
+      stlplus::is_folder( stlplus::folder_append_separator(sOutDirectory) + "images")
+    )
+    {
+      bOk = true;
+    }
+    else  {
+      std::cerr << "Cannot access to one of the desired output directory" << std::endl;
+    }
+
+    if (bOk)
+    {
+      //Export Pinhole Camera equivalent as binary files
+      std::map<size_t, size_t> map_cameratoIndex;
+      size_t count = 0;
+      for (Map_BrownPinholeCamera::const_iterator iter =
+        map_Camera.begin();
+        iter != map_Camera.end();
+        ++iter)
+      {
+        const BrownPinholeCamera & cam = iter->second;
+        const PinholeCamera camPinhole(cam._K, cam._R, cam._t);
+        map_cameratoIndex[iter->first] = count;
+        const std::string sCamName =
+          stlplus::create_filespec(stlplus::folder_append_separator(sOutDirectory) + "cameras",
+          stlplus::basename_part(vec_fileNames[iter->first]), "bin");
+        bOk &= save(sCamName, camPinhole);
+        ++count;
+      }
+
+      if (!bOk)
+        return false;
+
+      //-- Export the BrownPinholeCameras
+      for (Map_BrownPinholeCamera::const_iterator iter =
+        map_Camera.begin();
+        iter != map_Camera.end();
+        ++iter)
+      {
+        const BrownPinholeCamera & cam = iter->second;
+        const std::string sCamName =
+          stlplus::create_filespec(stlplus::folder_append_separator(sOutDirectory) + "cameras_disto",
+          stlplus::basename_part(vec_fileNames[iter->first]), "txt");
+        bOk &= save(sCamName, cam);
+      }
+
+      if (!bOk)
+        return false;
+
+      //Export 3D point and tracks
+
+      const size_t nc = map_Camera.size();
+      const size_t nt = set_trackId.size();
+
+      // Clipping planes (near and far Z depth per view)
+      std::vector<double> znear(nc, (std::numeric_limits<double>::max)()), zfar(nc, 0);
+      // Cloud
+      std::ofstream f_cloud(
+        stlplus::create_filespec(stlplus::folder_append_separator(sOutDirectory) + "clouds",
+        "calib", "ply").c_str());
+      std::ofstream f_visibility(
+        stlplus::create_filespec(stlplus::folder_append_separator(sOutDirectory) + "clouds",
+        "visibility", "txt").c_str());
+
+      if (!f_cloud.is_open()) {
+        std::cerr << "cannot save cloud" << std::endl;
+        return false;
+      }
+      if (!f_visibility.is_open()) {
+        std::cerr << "cannot save cloud desc" << std::endl;
+        return false;
+      }
+      f_cloud << "ply\nformat ascii 1.0\n"
+        << "comment " << sComment << "\n"
+        << "element vertex " << nt << "\n"
+        << "property float x\nproperty float y\nproperty float z\n"
+        << "property uchar red\nproperty uchar green\nproperty uchar blue\n"
+        << "property float confidence\n"
+        << "property list int int visibility\n"
+        << "end_header" << "\n";
+      size_t pointCount = 0;
+      for (std::set<size_t>::const_iterator iter = set_trackId.begin();
+        iter != set_trackId.end();
+        ++iter, ++pointCount)
+      {
+        const size_t trackId = *iter;
+
+        if (map_reconstructed.find(trackId) == map_reconstructed.end())
+        {
+          continue; //Invalid 3D point
+        }
+
+        // Look through the track and add point position
+        const tracks::submapTrack & track = (map_reconstructed.find(trackId))->second;
+
+        const Vec3 pos = map_3DPoints.find(trackId)->second;
+
+        if (pvec_color)
+        {
+          const Vec3 & color = (*pvec_color)[pointCount];
+          f_cloud << pos.transpose() << " " << color.transpose() << " " << 3.14;
+        }
+        else
+          f_cloud << pos.transpose() << " 255 255 255 " << 3.14;
+
+        std::ostringstream s_visibility;
+
+        std::set< size_t > set_imageIndex;
+        for( tracks::submapTrack::const_iterator iterTrack = track.begin();
+          iterTrack != track.end();
+          ++iterTrack)
+        {
+          const size_t imageId = iterTrack->first;
+
+          if (map_cameratoIndex.find(imageId) != map_cameratoIndex.end())
+          {
+            set_imageIndex.insert(map_cameratoIndex[imageId]);
+            const BrownPinholeCamera & cam = (map_Camera.find(imageId))->second;
+            const double z = Depth(cam._R, cam._t, pos);
+            znear[map_cameratoIndex[imageId]] = (std::min)(znear[map_cameratoIndex[imageId]], z );
+            zfar[map_cameratoIndex[imageId]] = (std::max)(zfar[map_cameratoIndex[imageId]], z );
+          }
+
+            s_visibility << map_cameratoIndex[iterTrack->first] << " " << iterTrack->second << " ";
+          }
+        }
+        //export images indexes
+        f_cloud << " " << set_imageIndex.size() << " ";
+        copy(set_imageIndex.begin(), set_imageIndex.end(), std::ostream_iterator<size_t>(f_cloud, " "));
+        f_cloud << "\n";
+
+        f_visibility << pos.transpose() << " " << set_imageIndex.size() << " ";
+        f_visibility << s_visibility.str() << "\n";
+      }
+      f_cloud.close();
+      f_visibility.close();
+
+      // Views
+      f_cloud.open(stlplus::create_filespec(stlplus::folder_append_separator(sOutDirectory),
+        "views", "txt").c_str());
+      if (!f_cloud.is_open()) {
+        std::cerr << "Cannot write views" << endl;
+        return false;
+      }
+      f_cloud << "images\ncameras\n" << nc << "\n";
+      
+      count = 0;
+      for (Map_BrownPinholeCamera::const_iterator iter = map_Camera.begin();
+        iter != map_Camera.end();
+        ++iter)
+      {
+        const size_t camIndex = iter->first;
+        f_cloud << vec_fileNames[camIndex]
+          << ' ' << vec_imageSize[camIndex].first
+          << ' ' << vec_imageSize[camIndex].second
+          << ' ' << stlplus::basename_part(vec_fileNames[camIndex]) << ".bin"
+          << ' ' << znear[count]/2
+          << ' ' << zfar[count]*2
+          << "\n";
+          ++count;
+      }
+      f_cloud.close();
+
+      // EXPORT un-distorted IMAGES
+      if (bExportImage)
+      {
+        std::cout << " -- Export the undistorted image set, it can take some time ..." << std::endl;
+        C_Progress_display my_progress_bar(static_cast<unsigned long>(map_Camera.size()));
+        for (Map_BrownPinholeCamera::const_iterator iter = map_Camera.begin();
+          iter != map_Camera.end();
+          ++iter, ++my_progress_bar)
+        {
+          // Get distortion information of the image
+          const BrownPinholeCamera & cam = iter->second;
+          BrownDistoModel distoModel;
+          distoModel.m_disto_center = Vec2(cam._ppx, cam._ppy);
+          distoModel.m_radial_distortion = Vec3(cam._k1, cam._k2, cam._k3);
+          distoModel.m_f = cam._f;
+
+          // Build the output filename from the input one
+          const size_t imageIndex = iter->first;
+          std::string sImageName = vec_fileNames[imageIndex];
+          std::string sOutImagePath =
+            stlplus::create_filespec(stlplus::folder_append_separator(sOutDirectory) + "images",
+            stlplus::basename_part(sImageName),
+            stlplus::extension_part(sImageName));
+
+          if (distoModel.m_radial_distortion.norm() == 0)
+          {
+            // Distortion is null, perform a direct copy of the image
+            stlplus::file_copy(stlplus::create_filespec(sImagePath, sImageName), sOutImagePath);
+          }
+          else
+          {
+            // Image with no null distortion
+            // - Open the image, undistort it and export it
+            Image<RGBColor > image;
+            if (ReadImage(stlplus::create_filespec(sImagePath, sImageName).c_str(), &image))
+            {
+              Image<RGBColor> imageU = undistortImage (image, distoModel);
+              WriteImage(sOutImagePath.c_str(), imageU);
+            }
+          }
+        }
+      }
+    }
+    return bOk;
+  }
+
+  /// Export to PMVS format
+  /// 'visualize' directory (8 digit coded image name jpg or ppm)
+  /// 'txt' camera P matrix
+  /// pmvs_options.txt
+  /// ignore: vis.dat image links
+  bool exportToPMVSFormat(
+    const std::string & sOutDirectory,  //Output PMVS files directory
+    const std::vector<std::string> & vec_fileNames, // vector of filenames
+    const std::string & sImagePath  // The images path
+    ) const
+  {
+    bool bOk = true;
+    if (!stlplus::is_folder(sOutDirectory))
+    {
+      stlplus::folder_create(sOutDirectory);
+      bOk = stlplus::is_folder(sOutDirectory);
+    }
+
+    // Create basis directory structure
+    stlplus::folder_create( stlplus::folder_append_separator(sOutDirectory) + "models");
+    stlplus::folder_create( stlplus::folder_append_separator(sOutDirectory) + "txt");
+    stlplus::folder_create( stlplus::folder_append_separator(sOutDirectory) + "visualize");
+
+    if (bOk &&
+        stlplus::is_folder(stlplus::folder_append_separator(sOutDirectory) + "models") &&
+        stlplus::is_folder( stlplus::folder_append_separator(sOutDirectory) + "txt") &&
+        stlplus::is_folder( stlplus::folder_append_separator(sOutDirectory) + "visualize")
+        )
+    {
+      bOk = true;
+    }
+    else  {
+      std::cerr << "Cannot access to one of the desired output directory" << std::endl;
+    }
+
+    if (bOk)
+    {
+      // Export data :
+      //Camera
+
+      size_t count = 0;
+      for (Map_BrownPinholeCamera::const_iterator iter = map_Camera.begin();
+        iter != map_Camera.end(); ++iter, ++count)
+      {
+        const Mat34 & PMat = iter->second._P;
+        std::ostringstream os;
+        os << std::setw(8) << std::setfill('0') << count;
+        std::ofstream file(
+          stlplus::create_filespec(stlplus::folder_append_separator(sOutDirectory) + "txt",
+          os.str() ,"txt").c_str());
+        file << "CONTOUR\n"
+          << PMat.row(0) <<"\n"<< PMat.row(1) <<"\n"<< PMat.row(2) << std::endl;
+        file.close();
+      }
+
+      // Image
+      count = 0;
+      Image<RGBColor> image;
+      for (Map_BrownPinholeCamera::const_iterator iter = map_Camera.begin();
+        iter != map_Camera.end();  ++iter, ++count)
+      {
+        const size_t imageIndex = iter->first;
+        const std::string & sImageName = vec_fileNames[imageIndex];
+        std::ostringstream os;
+        os << std::setw(8) << std::setfill('0') << count;
+        ReadImage( stlplus::create_filespec( sImagePath, sImageName).c_str(), &image );
+        std::string sCompleteImageName = stlplus::create_filespec(
+          stlplus::folder_append_separator(sOutDirectory) + "visualize", os.str(),"jpg");
+        WriteImage( sCompleteImageName.c_str(), image);
+      }
+
+      //pmvs_options.txt
+      std::ostringstream os;
+      os << "level 1" << "\n"
+       << "csize 2" << "\n"
+       << "threshold 0.7" << "\n"
+       << "wsize 7" << "\n"
+       << "minImageNum 3" << "\n"
+       << "CPU 8" << "\n"
+       << "setEdge 0" << "\n"
+       << "useBound 0" << "\n"
+       << "useVisData 0" << "\n"
+       << "sequence -1" << "\n"
+       << "timages -1 0 " << map_Camera.size() << "\n"
+       << "oimages 0" << "\n"; // ?
+
+      std::ofstream file(stlplus::create_filespec(sOutDirectory, "pmvs_options", "txt").c_str());
+      file << os.str();
+      file.close();
+    }
+    return bOk;
+  }
+};
+
+} // namespace openMVG
+
+#endif // OPENMVG_SFM_RECONSTRUCTION_DATA_H
+