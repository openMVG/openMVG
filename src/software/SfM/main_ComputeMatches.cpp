
// Copyright (c) 2012, 2016 Pierre MOULON.

// This Source Code Form is subject to the terms of the Mozilla Public
// License, v. 2.0. If a copy of the MPL was not distributed with this
// file, You can obtain one at http://mozilla.org/MPL/2.0/.

#include "openMVG/sfm/sfm_data.hpp"
#include "openMVG/sfm/sfm_data_io.hpp"
#include "openMVG/sfm/pipelines/sfm_engine.hpp"
#include "openMVG/sfm/pipelines/sfm_features_provider.hpp"
#include "openMVG/sfm/pipelines/sfm_regions_provider.hpp"
#include "openMVG/sfm/pipelines/sfm_regions_provider_cache.hpp"

/// Generic Image Collection image matching
#include "openMVG/matching_image_collection/Matcher_Regions.hpp"
#include "openMVG/matching_image_collection/Cascade_Hashing_Matcher_Regions.hpp"
#include "openMVG/matching_image_collection/GeometricFilter.hpp"
#include "openMVG/matching_image_collection/F_ACRobust.hpp"
#include "openMVG/matching_image_collection/E_ACRobust.hpp"
#include "openMVG/matching_image_collection/H_ACRobust.hpp"
#include "openMVG/matching_image_collection/Pair_Builder.hpp"
#include "openMVG/matching/pairwiseAdjacencyDisplay.hpp"
#include "openMVG/matching/indMatch_utils.hpp"
#include "openMVG/system/timer.hpp"

#include "openMVG/graph/graph.hpp"
#include "openMVG/stl/stl.hpp"
#include "third_party/cmdLine/cmdLine.h"
#include "third_party/stlplus3/filesystemSimplified/file_system.hpp"

#include <cstdlib>
#include <fstream>

using namespace openMVG;
using namespace openMVG::cameras;
using namespace openMVG::matching;
using namespace openMVG::robust;
using namespace openMVG::sfm;
using namespace openMVG::matching_image_collection;
using namespace std;

enum EGeometricModel
{
  FUNDAMENTAL_MATRIX = 0,
  ESSENTIAL_MATRIX   = 1,
  HOMOGRAPHY_MATRIX  = 2
};

enum EPairMode
{
  PAIR_EXHAUSTIVE = 0,
  PAIR_CONTIGUOUS = 1,
  PAIR_FROM_FILE  = 2
};

/// Compute corresponding features between a series of views:
/// - Load view images description (regions: features & descriptors)
/// - Compute putative local feature matches (descriptors matching)
/// - Compute geometric coherent feature matches (robust model estimation from putative matches)
/// - Export computed data
int main(int argc, char **argv)
{
  CmdLine cmd;

  std::string sSfM_Data_Filename;
  std::string sMatchesDirectory = "";
  std::string sGeometricModel = "f";
  float fDistRatio = 0.8f;
  int iMatchingVideoMode = -1;
  std::string sPredefinedPairList = "";
  std::string sNearestMatchingMethod = "AUTO";
  bool bForce = false;
  bool bGuided_matching = false;
  int imax_iteration = 2048;
  unsigned int ui_max_cache_size = 0;

  //required
  cmd.add( make_option('i', sSfM_Data_Filename, "input_file") );
  cmd.add( make_option('o', sMatchesDirectory, "out_dir") );
  // Options
  cmd.add( make_option('r', fDistRatio, "ratio") );
  cmd.add( make_option('g', sGeometricModel, "geometric_model") );
  cmd.add( make_option('v', iMatchingVideoMode, "video_mode_matching") );
  cmd.add( make_option('l', sPredefinedPairList, "pair_list") );
  cmd.add( make_option('n', sNearestMatchingMethod, "nearest_matching_method") );
  cmd.add( make_option('f', bForce, "force") );
  cmd.add( make_option('m', bGuided_matching, "guided_matching") );
  cmd.add( make_option('I', imax_iteration, "max_iteration") );
  cmd.add( make_option('c', ui_max_cache_size, "cache_size") );


  try {
      if (argc == 1) throw std::string("Invalid command line parameter.");
      cmd.process(argc, argv);
  } catch(const std::string& s) {
      std::cerr << "Usage: " << argv[0] << '\n'
      << "[-i|--input_file] a SfM_Data file\n"
      << "[-o|--out_dir path] output path where computed are stored\n"
      << "\n[Optional]\n"
      << "[-f|--force] Force to recompute data]\n"
      << "[-r|--ratio] Distance ratio to discard non meaningful matches\n"
      << "   0.8: (default).\n"
      << "[-g|--geometric_model]\n"
      << "  (pairwise correspondences filtering thanks to robust model estimation):\n"
      << "   f: (default) fundamental matrix,\n"
      << "   e: essential matrix,\n"
      << "   h: homography matrix.\n"
      << "[-v|--video_mode_matching]\n"
      << "  (sequence matching with an overlap of X images)\n"
      << "   X: with match 0 with (1->X), ...]\n"
      << "   2: will match 0 with (1,2), 1 with (2,3), ...\n"
      << "   3: will match 0 with (1,2,3), 1 with (2,3,4), ...\n"
      << "[-l]--pair_list] file\n"
      << "[-n|--nearest_matching_method]\n"
      << "  AUTO: auto choice from regions type,\n"
      << "  For Scalar based regions descriptor:\n"
      << "    BRUTEFORCEL2: L2 BruteForce matching,\n"
      << "    ANNL2: L2 Approximate Nearest Neighbor matching,\n"
      << "    CASCADEHASHINGL2: L2 Cascade Hashing matching.\n"
      << "    FASTCASCADEHASHINGL2: (default)\n"
      << "      L2 Cascade Hashing with precomputed hashed regions\n"
      << "     (faster than CASCADEHASHINGL2 but use more memory).\n"
      << "  For Binary based descriptor:\n"
      << "    BRUTEFORCEHAMMING: BruteForce Hamming matching.\n"
      << "[-m|--guided_matching]\n"
      << "  use the found model to improve the pairwise correspondences."
      << "[-c|--cache_size]\n"
      << "  Use a regions cache (only cache_size regions will be stored in memory)"
      << "  If not used, all regions will be load in memory."
      << std::endl;

      std::cerr << s << std::endl;
      return EXIT_FAILURE;
  }

  std::cout << " You called : " << "\n"
            << argv[0] << "\n"
            << "--input_file " << sSfM_Data_Filename << "\n"
            << "--out_dir " << sMatchesDirectory << "\n"
            << "Optional parameters:" << "\n"
            << "--force " << bForce << "\n"
            << "--ratio " << fDistRatio << "\n"
            << "--geometric_model " << sGeometricModel << "\n"
            << "--video_mode_matching " << iMatchingVideoMode << "\n"
            << "--pair_list " << sPredefinedPairList << "\n"
            << "--nearest_matching_method " << sNearestMatchingMethod << "\n"
            << "--guided_matching " << bGuided_matching << "\n"
            << "--cache_size " << ((ui_max_cache_size == 0) ? "unlimited" : std::to_string(ui_max_cache_size)) << std::endl;

  EPairMode ePairmode = (iMatchingVideoMode == -1 ) ? PAIR_EXHAUSTIVE : PAIR_CONTIGUOUS;

  if (sPredefinedPairList.length()) {
    ePairmode = PAIR_FROM_FILE;
    if (iMatchingVideoMode>0) {
      std::cerr << "\nIncompatible options: --videoModeMatching and --pairList" << std::endl;
      return EXIT_FAILURE;
    }
  }

  if (sMatchesDirectory.empty() || !stlplus::is_folder(sMatchesDirectory))  {
    std::cerr << "\nIt is an invalid output directory" << std::endl;
    return EXIT_FAILURE;
  }

  EGeometricModel eGeometricModelToCompute = FUNDAMENTAL_MATRIX;
  std::string sGeometricMatchesFilename = "";
  switch(sGeometricModel[0])
  {
    case 'f': case 'F':
      eGeometricModelToCompute = FUNDAMENTAL_MATRIX;
      sGeometricMatchesFilename = "matches.f.bin";
    break;
    case 'e': case 'E':
      eGeometricModelToCompute = ESSENTIAL_MATRIX;
      sGeometricMatchesFilename = "matches.e.bin";
    break;
    case 'h': case 'H':
      eGeometricModelToCompute = HOMOGRAPHY_MATRIX;
      sGeometricMatchesFilename = "matches.h.bin";
    break;
    default:
      std::cerr << "Unknown geometric model" << std::endl;
      return EXIT_FAILURE;
  }

  // -----------------------------
  // - Load SfM_Data Views & intrinsics data
  // a. Compute putative descriptor matches
  // b. Geometric filtering of putative matches
  // + Export some statistics
  // -----------------------------

  //---------------------------------------
  // Read SfM Scene (image view & intrinsics data)
  //---------------------------------------
  SfM_Data sfm_data;
  if (!Load(sfm_data, sSfM_Data_Filename, ESfM_Data(VIEWS|INTRINSICS))) {
    std::cerr << std::endl
      << "The input SfM_Data file \""<< sSfM_Data_Filename << "\" cannot be read." << std::endl;
    return EXIT_FAILURE;
  }

  C_Progress_display my_progress_bar;
  //---------------------------------------
  // Load SfM Scene regions
  //---------------------------------------
  // Init the regions_type from the image describer file (used for image regions extraction)
  using namespace openMVG::features;
  const std::string sImage_describer = stlplus::create_filespec(sMatchesDirectory, "image_describer", "json");
  std::unique_ptr<Regions> regions_type = Init_region_type_from_file(sImage_describer);
  if (!regions_type)
  {
    std::cerr << "Invalid: "
      << sImage_describer << " regions type file." << std::endl;
    return EXIT_FAILURE;
  }

  //---------------------------------------
  // a. Compute putative descriptor matches
  //    - Descriptor matching (according user method choice)
  //    - Keep correspondences only if NearestNeighbor ratio is ok
  //---------------------------------------

  // Load the corresponding view regions
<<<<<<< HEAD
  std::shared_ptr<Regions_Provider> regions_provider = std::make_shared<Regions_Provider>();
  if (!regions_provider->load(sfm_data, sMatchesDirectory, regions_type, my_progress_bar)) {
=======
  std::shared_ptr<Regions_Provider> regions_provider;
  if (ui_max_cache_size == 0)
  {
    // Default regions provider (load & store all regions in memory)
    regions_provider = std::make_shared<Regions_Provider>();
  }
  else
  {
    // Cached regions provider (load & store regions on demand)
    regions_provider = std::make_shared<Regions_Provider_Cache>(ui_max_cache_size);
  }

  if (!regions_provider->load(sfm_data, sMatchesDirectory, regions_type)) {
>>>>>>> f30fc60c
    std::cerr << std::endl << "Invalid regions." << std::endl;
    return EXIT_FAILURE;
  }

  PairWiseMatches map_PutativesMatches;

  // Build some alias from SfM_Data Views data:
  // - List views as a vector of filenames & image sizes
  std::vector<std::string> vec_fileNames;
  std::vector<std::pair<size_t, size_t> > vec_imagesSize;
  {
    vec_fileNames.reserve(sfm_data.GetViews().size());
    vec_imagesSize.reserve(sfm_data.GetViews().size());
    for (Views::const_iterator iter = sfm_data.GetViews().begin();
      iter != sfm_data.GetViews().end();
      ++iter)
    {
      const View * v = iter->second.get();
      vec_fileNames.push_back(stlplus::create_filespec(sfm_data.s_root_path,
          v->s_Img_path));
      vec_imagesSize.push_back( std::make_pair( v->ui_width, v->ui_height) );
    }
  }

  std::cout << std::endl << " - PUTATIVE MATCHES - " << std::endl;
  // If the matches already exists, reload them
  if
  (
    !bForce
    && (stlplus::file_exists(sMatchesDirectory + "/matches.putative.txt")
        || stlplus::file_exists(sMatchesDirectory + "/matches.putative.bin"))
  )
  {
    if (!(Load(map_PutativesMatches, sMatchesDirectory + "/matches.putative.bin") ||
          Load(map_PutativesMatches, sMatchesDirectory + "/matches.putative.txt")) )
    {
      std::cerr << "Cannot load input matches file";
      return EXIT_FAILURE;
    }
    std::cout << "\t PREVIOUS RESULTS LOADED;"
      << " #pair: " << map_PutativesMatches.size() << std::endl;
  }
  else // Compute the putative matches
  {
    std::cout << "Use: ";
    switch (ePairmode)
    {
      case PAIR_EXHAUSTIVE: std::cout << "exhaustive pairwise matching" << std::endl; break;
      case PAIR_CONTIGUOUS: std::cout << "sequence pairwise matching" << std::endl; break;
      case PAIR_FROM_FILE:  std::cout << "user defined pairwise matching" << std::endl; break;
    }

    // Allocate the right Matcher according the Matching requested method
    std::unique_ptr<Matcher> collectionMatcher;
    if (sNearestMatchingMethod == "AUTO")
    {
      if (regions_type->IsScalar())
      {
        std::cout << "Using FAST_CASCADE_HASHING_L2 matcher" << std::endl;
        collectionMatcher.reset(new Cascade_Hashing_Matcher_Regions(fDistRatio));
      }
      else
      if (regions_type->IsBinary())
      {
        std::cout << "Using BRUTE_FORCE_HAMMING matcher" << std::endl;
        collectionMatcher.reset(new Matcher_Regions(fDistRatio, BRUTE_FORCE_HAMMING));
      }
    }
    else
    if (sNearestMatchingMethod == "BRUTEFORCEL2")
    {
      std::cout << "Using BRUTE_FORCE_L2 matcher" << std::endl;
      collectionMatcher.reset(new Matcher_Regions(fDistRatio, BRUTE_FORCE_L2));
    }
    else
    if (sNearestMatchingMethod == "BRUTEFORCEHAMMING")
    {
      std::cout << "Using BRUTE_FORCE_HAMMING matcher" << std::endl;
      collectionMatcher.reset(new Matcher_Regions(fDistRatio, BRUTE_FORCE_HAMMING));
    }
    else
    if (sNearestMatchingMethod == "ANNL2")
    {
      std::cout << "Using ANN_L2 matcher" << std::endl;
      collectionMatcher.reset(new Matcher_Regions(fDistRatio, ANN_L2));
    }
    else
    if (sNearestMatchingMethod == "CASCADEHASHINGL2")
    {
      std::cout << "Using CASCADE_HASHING_L2 matcher" << std::endl;
      collectionMatcher.reset(new Matcher_Regions(fDistRatio, CASCADE_HASHING_L2));
    }
    else
    if (sNearestMatchingMethod == "FASTCASCADEHASHINGL2")
    {
      std::cout << "Using FAST_CASCADE_HASHING_L2 matcher" << std::endl;
      collectionMatcher.reset(new Cascade_Hashing_Matcher_Regions(fDistRatio));
    }
    if (!collectionMatcher)
    {
      std::cerr << "Invalid Nearest Neighbor method: " << sNearestMatchingMethod << std::endl;
      return EXIT_FAILURE;
    }
    // Perform the matching
    system::Timer timer;
    {
      // From matching mode compute the pair list that have to be matched:
      Pair_Set pairs;
      switch (ePairmode)
      {
        case PAIR_EXHAUSTIVE: pairs = exhaustivePairs(sfm_data.GetViews().size()); break;
        case PAIR_CONTIGUOUS: pairs = contiguousWithOverlap(sfm_data.GetViews().size(), iMatchingVideoMode); break;
        case PAIR_FROM_FILE:
          if(!loadPairs(sfm_data.GetViews().size(), sPredefinedPairList, pairs))
          {
              return EXIT_FAILURE;
          }
          break;
      }
      // Photometric matching of putative pairs
      collectionMatcher->Match(sfm_data, regions_provider, pairs, map_PutativesMatches, my_progress_bar);
      //---------------------------------------
      //-- Export putative matches
      //---------------------------------------
      if (!Save(map_PutativesMatches, std::string(sMatchesDirectory + "/matches.putative.bin")))
      {
        std::cerr
          << "Cannot save computed matches in: "
          << std::string(sMatchesDirectory + "/matches.putative.bin");
        return EXIT_FAILURE;
      }
    }
    std::cout << "Task (Regions Matching) done in (s): " << timer.elapsed() << std::endl;
  }
  //-- export putative matches Adjacency matrix
  PairWiseMatchingToAdjacencyMatrixSVG(vec_fileNames.size(),
    map_PutativesMatches,
    stlplus::create_filespec(sMatchesDirectory, "PutativeAdjacencyMatrix", "svg"));
  //-- export view pair graph once putative graph matches have been computed
  {
    std::set<IndexT> set_ViewIds;
    std::transform(sfm_data.GetViews().begin(), sfm_data.GetViews().end(),
      std::inserter(set_ViewIds, set_ViewIds.begin()), stl::RetrieveKey());
    graph::indexedGraph putativeGraph(set_ViewIds, getPairs(map_PutativesMatches));
    graph::exportToGraphvizData(
      stlplus::create_filespec(sMatchesDirectory, "putative_matches"),
      putativeGraph);
  }

  //---------------------------------------
  // b. Geometric filtering of putative matches
  //    - AContrario Estimation of the desired geometric model
  //    - Use an upper bound for the a contrario estimated threshold
  //---------------------------------------

  std::unique_ptr<ImageCollectionGeometricFilter> filter_ptr(
    new ImageCollectionGeometricFilter(&sfm_data, regions_provider));

  if (filter_ptr)
  {
    system::Timer timer;

    PairWiseMatches map_GeometricMatches;
    switch (eGeometricModelToCompute)
    {
      case HOMOGRAPHY_MATRIX:
      {
        const bool bGeometric_only_guided_matching = true;
        filter_ptr->Robust_model_estimation(GeometricFilter_HMatrix_AC(4.0, imax_iteration),
          map_PutativesMatches, bGuided_matching,
          bGeometric_only_guided_matching ? -1.0 : 0.6, my_progress_bar);
        map_GeometricMatches = filter_ptr->Get_geometric_matches();
      }
      break;
      case FUNDAMENTAL_MATRIX:
      {
        filter_ptr->Robust_model_estimation(GeometricFilter_FMatrix_AC(4.0, imax_iteration),
          map_PutativesMatches, bGuided_matching, 0.6, my_progress_bar);
        map_GeometricMatches = filter_ptr->Get_geometric_matches();
      }
      break;
      case ESSENTIAL_MATRIX:
      {
        filter_ptr->Robust_model_estimation(GeometricFilter_EMatrix_AC(4.0, imax_iteration),
          map_PutativesMatches, bGuided_matching, 0.6, my_progress_bar);
        map_GeometricMatches = filter_ptr->Get_geometric_matches();

        //-- Perform an additional check to remove pairs with poor overlap
        std::vector<PairWiseMatches::key_type> vec_toRemove;
        for (PairWiseMatches::const_iterator iterMap = map_GeometricMatches.begin();
          iterMap != map_GeometricMatches.end(); ++iterMap)
        {
          const size_t putativePhotometricCount = map_PutativesMatches.find(iterMap->first)->second.size();
          const size_t putativeGeometricCount = iterMap->second.size();
          const float ratio = putativeGeometricCount / (float)putativePhotometricCount;
          if (putativeGeometricCount < 50 || ratio < .3f)  {
            // the pair will be removed
            vec_toRemove.push_back(iterMap->first);
          }
        }
        //-- remove discarded pairs
        for (std::vector<PairWiseMatches::key_type>::const_iterator
          iter =  vec_toRemove.begin(); iter != vec_toRemove.end(); ++iter)
        {
          map_GeometricMatches.erase(*iter);
        }
      }
      break;
    }

    //---------------------------------------
    //-- Export geometric filtered matches
    //---------------------------------------
    if (!Save(map_GeometricMatches,
      std::string(sMatchesDirectory + "/" + sGeometricMatchesFilename)))
    {
      std::cerr
          << "Cannot save computed matches in: "
          << std::string(sMatchesDirectory + "/" + sGeometricMatchesFilename);
      return EXIT_FAILURE;
    }

    std::cout << "Task done in (s): " << timer.elapsed() << std::endl;

    //-- export Adjacency matrix
    std::cout << "\n Export Adjacency Matrix of the pairwise's geometric matches"
      << std::endl;
    PairWiseMatchingToAdjacencyMatrixSVG(vec_fileNames.size(),
      map_GeometricMatches,
      stlplus::create_filespec(sMatchesDirectory, "GeometricAdjacencyMatrix", "svg"));

    //-- export view pair graph once geometric filter have been done
    {
      std::set<IndexT> set_ViewIds;
      std::transform(sfm_data.GetViews().begin(), sfm_data.GetViews().end(),
        std::inserter(set_ViewIds, set_ViewIds.begin()), stl::RetrieveKey());
      graph::indexedGraph putativeGraph(set_ViewIds, getPairs(map_GeometricMatches));
      graph::exportToGraphvizData(
        stlplus::create_filespec(sMatchesDirectory, "geometric_matches"),
        putativeGraph);
    }
  }
  return EXIT_SUCCESS;
}<|MERGE_RESOLUTION|>--- conflicted
+++ resolved
@@ -201,7 +201,6 @@
     return EXIT_FAILURE;
   }
 
-  C_Progress_display my_progress_bar;
   //---------------------------------------
   // Load SfM Scene regions
   //---------------------------------------
@@ -223,10 +222,6 @@
   //---------------------------------------
 
   // Load the corresponding view regions
-<<<<<<< HEAD
-  std::shared_ptr<Regions_Provider> regions_provider = std::make_shared<Regions_Provider>();
-  if (!regions_provider->load(sfm_data, sMatchesDirectory, regions_type, my_progress_bar)) {
-=======
   std::shared_ptr<Regions_Provider> regions_provider;
   if (ui_max_cache_size == 0)
   {
@@ -240,7 +235,6 @@
   }
 
   if (!regions_provider->load(sfm_data, sMatchesDirectory, regions_type)) {
->>>>>>> f30fc60c
     std::cerr << std::endl << "Invalid regions." << std::endl;
     return EXIT_FAILURE;
   }
@@ -361,7 +355,7 @@
           break;
       }
       // Photometric matching of putative pairs
-      collectionMatcher->Match(sfm_data, regions_provider, pairs, map_PutativesMatches, my_progress_bar);
+      collectionMatcher->Match(sfm_data, regions_provider, pairs, map_PutativesMatches);
       //---------------------------------------
       //-- Export putative matches
       //---------------------------------------
@@ -402,6 +396,7 @@
   if (filter_ptr)
   {
     system::Timer timer;
+    std::cout << std::endl << " - Geometric filtering - " << std::endl;
 
     PairWiseMatches map_GeometricMatches;
     switch (eGeometricModelToCompute)
@@ -411,21 +406,21 @@
         const bool bGeometric_only_guided_matching = true;
         filter_ptr->Robust_model_estimation(GeometricFilter_HMatrix_AC(4.0, imax_iteration),
           map_PutativesMatches, bGuided_matching,
-          bGeometric_only_guided_matching ? -1.0 : 0.6, my_progress_bar);
+          bGeometric_only_guided_matching ? -1.0 : 0.6);
         map_GeometricMatches = filter_ptr->Get_geometric_matches();
       }
       break;
       case FUNDAMENTAL_MATRIX:
       {
         filter_ptr->Robust_model_estimation(GeometricFilter_FMatrix_AC(4.0, imax_iteration),
-          map_PutativesMatches, bGuided_matching, 0.6, my_progress_bar);
+          map_PutativesMatches, bGuided_matching);
         map_GeometricMatches = filter_ptr->Get_geometric_matches();
       }
       break;
       case ESSENTIAL_MATRIX:
       {
         filter_ptr->Robust_model_estimation(GeometricFilter_EMatrix_AC(4.0, imax_iteration),
-          map_PutativesMatches, bGuided_matching, 0.6, my_progress_bar);
+          map_PutativesMatches, bGuided_matching);
         map_GeometricMatches = filter_ptr->Get_geometric_matches();
 
         //-- Perform an additional check to remove pairs with poor overlap
