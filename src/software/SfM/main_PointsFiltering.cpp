// This file is part of OpenMVG, an Open Multiple View Geometry C++ library.

// Copyright (c) 2017 Pierre MOULON.

// This Source Code Form is subject to the terms of the Mozilla Public
// License, v. 2.0. If a copy of the MPL was not distributed with this
// file, You can obtain one at http://mozilla.org/MPL/2.0/.

#include "openMVG/sfm/sfm_data.hpp"
#include "openMVG/sfm/sfm_data_io.hpp"
#include "openMVG/sfm/sfm_data_filters.hpp"
#include "openMVG/system/timer.hpp"

#include "third_party/cmdLine/cmdLine.h"
#include "third_party/stlplus3/filesystemSimplified/file_system.hpp"

#include <cstdlib>
#include <memory>
#include <string>

<<<<<<< HEAD
namespace openMVG {
namespace sfm {

using namespace openMVG::cameras;
using namespace openMVG::geometry;

/**
* @brief Implement a statistical Structure filter that remove 3D points that have:
* - a depth that is too large (threshold computed as factor * median ~= X84)
* @param sfm_data The sfm scene to filter (inplace filtering)
* @param k_factor The factor applied to the median depth per view
* @param k_min_point_per_pose Keep only poses that have at least this amount of points
* @param k_min_track_length Keep only tracks that have at least this length
* @return The min_median_value observed for all the view
*/
double DepthCleaning
(
  SfM_Data & sfm_data,
  const double k_factor =  5.2,    //5.2 * median ~= X84,
  const IndexT k_min_point_per_pose = 12,  // 6 min
  const IndexT k_min_track_length = 2      // 2 min
)
{
  using DepthAccumulatorT = std::vector<double>;
  std::map<IndexT, DepthAccumulatorT > map_depth_accumulator;

  // For each landmark accumulate the camera/point depth info for each view
  for (const auto & landmark_it : sfm_data.structure)
  {
    const Observations & obs = landmark_it.second.obs;
    for (const auto & obs_it : obs)
    {
      const View * view = sfm_data.views.at(obs_it.first).get();
      if (sfm_data.IsPoseAndIntrinsicDefined(view))
      {
        const Pose3 pose = sfm_data.GetPoseOrDie(view);
        const double depth = Depth(pose.rotation(), pose.translation(), landmark_it.second.X);
        if (depth > 0)
        {
          map_depth_accumulator[view->id_view].push_back(depth);
        }
      }
    }
  }

  double min_median_value = std::numeric_limits<double>::max();
  std::map<IndexT, double > map_median_depth;
  for (const auto & iter : sfm_data.GetViews())
  {
    const View * v = iter.second.get();
    const IndexT view_id = v->id_view;
    if (map_depth_accumulator.count(view_id) == 0)
      continue;
    // Compute median from the depth distribution
    const auto & acc = map_depth_accumulator.at(view_id);
    double min, max, mean, median;
    if (minMaxMeanMedian(acc.begin(), acc.end(), min, max, mean, median))
    {

      min_median_value = std::min(min_median_value, median);
      // Compute depth threshold for each view: factor * medianDepth
      map_median_depth[view_id] = k_factor * median;
    }
  }
  map_depth_accumulator.clear();

  // Delete invalid observations
  size_t cpt = 0;
  for (auto & landmark_it : sfm_data.structure)
  {
    Observations obs;
    for (auto & obs_it : landmark_it.second.obs)
    {
      const View * view = sfm_data.views.at(obs_it.first).get();
      if (sfm_data.IsPoseAndIntrinsicDefined(view))
      {
        const Pose3 pose = sfm_data.GetPoseOrDie(view);
        const double depth = Depth(pose.rotation(), pose.translation(), landmark_it.second.X);
        if ( depth > 0
            && map_median_depth.count(view->id_view)
            && depth < map_median_depth[view->id_view])
          obs.insert(obs_it);
        else
          ++cpt;
      }
    }
    landmark_it.second.obs.swap(obs);
  }
  std::cout << "#point depth filter: " << cpt << " measurements removed" <<std::endl;

  // Remove orphans
  eraseUnstablePosesAndObservations(sfm_data, k_min_point_per_pose, k_min_track_length);

  return min_median_value;
}

} // namespace sfm
} // namespace openMVG

=======
>>>>>>> 201d6a9d
using namespace openMVG;
using namespace openMVG::sfm;

int main(int argc, char **argv)
{
  using namespace std;
  std::cout << std::endl
    << "-----------------------------------------------------------\n"
    << "Filter Structure based on statistics computed per view    :\n"
    << "-----------------------------------------------------------\n"
    << std::endl;

  CmdLine cmd;

  std::string sfm_data_filename;
  std::string sfm_data_filename_out;
  double factor = 5.2; // 5.2 * median ~= X84

  cmd.add( make_option('i', sfm_data_filename, "input_file") );
  cmd.add( make_option('o', sfm_data_filename_out, "output_file") );
  cmd.add( make_option('f', factor, "factor") );

  try
  {
    if (argc == 1) throw std::string("Invalid parameter.");
    cmd.process(argc, argv);
  }
  catch (const std::string& s)
  {
    std::cerr << "Usage: " << argv[0] << '\n'
      << "[-i|--input_file] path to a SfM_Data scene\n"
      << "[-o|--output_file] path where the filtered SfM_data scene will be saved\n"
      << "\n[Optional]\n"
      << "[-f|--factor] factor apply on the median depth per view for thresholding\n"
      << std::endl;

    std::cerr << s << std::endl;
    return EXIT_FAILURE;
  }

  // Load input SfM_Data scene
  SfM_Data sfm_data;
  if (!Load(sfm_data, sfm_data_filename, ESfM_Data(ALL))) {
    std::cerr << std::endl
      << "The input SfM_Data file \""<< sfm_data_filename << "\" cannot be read." << std::endl;
    return EXIT_FAILURE;
  }

  //---------------------------------------
  // Structure filtering
  //---------------------------------------

  const IndexT k_min_point_per_pose = 12;
  const IndexT k_min_track_length = 2;
  const double k_min_median_depth = DepthCleaning(
    sfm_data,
    factor,
    k_min_point_per_pose,
    k_min_track_length
  );
  std::cout << "MIN MEDIAN DEPTH VALUE = " << k_min_median_depth << std::endl;

  if (!Save(sfm_data, sfm_data_filename_out, ESfM_Data(ALL))) {
    std::cerr << std::endl
      << "The output SfM_Data file \""<< sfm_data_filename_out << "\" cannot be saved." << std::endl;
    return EXIT_FAILURE;
  }

  return EXIT_SUCCESS;
}<|MERGE_RESOLUTION|>--- conflicted
+++ resolved
@@ -18,108 +18,6 @@
 #include <memory>
 #include <string>
 
-<<<<<<< HEAD
-namespace openMVG {
-namespace sfm {
-
-using namespace openMVG::cameras;
-using namespace openMVG::geometry;
-
-/**
-* @brief Implement a statistical Structure filter that remove 3D points that have:
-* - a depth that is too large (threshold computed as factor * median ~= X84)
-* @param sfm_data The sfm scene to filter (inplace filtering)
-* @param k_factor The factor applied to the median depth per view
-* @param k_min_point_per_pose Keep only poses that have at least this amount of points
-* @param k_min_track_length Keep only tracks that have at least this length
-* @return The min_median_value observed for all the view
-*/
-double DepthCleaning
-(
-  SfM_Data & sfm_data,
-  const double k_factor =  5.2,    //5.2 * median ~= X84,
-  const IndexT k_min_point_per_pose = 12,  // 6 min
-  const IndexT k_min_track_length = 2      // 2 min
-)
-{
-  using DepthAccumulatorT = std::vector<double>;
-  std::map<IndexT, DepthAccumulatorT > map_depth_accumulator;
-
-  // For each landmark accumulate the camera/point depth info for each view
-  for (const auto & landmark_it : sfm_data.structure)
-  {
-    const Observations & obs = landmark_it.second.obs;
-    for (const auto & obs_it : obs)
-    {
-      const View * view = sfm_data.views.at(obs_it.first).get();
-      if (sfm_data.IsPoseAndIntrinsicDefined(view))
-      {
-        const Pose3 pose = sfm_data.GetPoseOrDie(view);
-        const double depth = Depth(pose.rotation(), pose.translation(), landmark_it.second.X);
-        if (depth > 0)
-        {
-          map_depth_accumulator[view->id_view].push_back(depth);
-        }
-      }
-    }
-  }
-
-  double min_median_value = std::numeric_limits<double>::max();
-  std::map<IndexT, double > map_median_depth;
-  for (const auto & iter : sfm_data.GetViews())
-  {
-    const View * v = iter.second.get();
-    const IndexT view_id = v->id_view;
-    if (map_depth_accumulator.count(view_id) == 0)
-      continue;
-    // Compute median from the depth distribution
-    const auto & acc = map_depth_accumulator.at(view_id);
-    double min, max, mean, median;
-    if (minMaxMeanMedian(acc.begin(), acc.end(), min, max, mean, median))
-    {
-
-      min_median_value = std::min(min_median_value, median);
-      // Compute depth threshold for each view: factor * medianDepth
-      map_median_depth[view_id] = k_factor * median;
-    }
-  }
-  map_depth_accumulator.clear();
-
-  // Delete invalid observations
-  size_t cpt = 0;
-  for (auto & landmark_it : sfm_data.structure)
-  {
-    Observations obs;
-    for (auto & obs_it : landmark_it.second.obs)
-    {
-      const View * view = sfm_data.views.at(obs_it.first).get();
-      if (sfm_data.IsPoseAndIntrinsicDefined(view))
-      {
-        const Pose3 pose = sfm_data.GetPoseOrDie(view);
-        const double depth = Depth(pose.rotation(), pose.translation(), landmark_it.second.X);
-        if ( depth > 0
-            && map_median_depth.count(view->id_view)
-            && depth < map_median_depth[view->id_view])
-          obs.insert(obs_it);
-        else
-          ++cpt;
-      }
-    }
-    landmark_it.second.obs.swap(obs);
-  }
-  std::cout << "#point depth filter: " << cpt << " measurements removed" <<std::endl;
-
-  // Remove orphans
-  eraseUnstablePosesAndObservations(sfm_data, k_min_point_per_pose, k_min_track_length);
-
-  return min_median_value;
-}
-
-} // namespace sfm
-} // namespace openMVG
-
-=======
->>>>>>> 201d6a9d
 using namespace openMVG;
 using namespace openMVG::sfm;
 
