--- conflicted
+++ resolved
@@ -233,24 +233,14 @@
       << "[-s|--sfm_engine] Type of SfM Engine to use for the reconstruction\n"
       << "\t INCREMENTAL   : add image sequentially to a 2 view seed\n"
       << "\t INCREMENTALV2 : add image sequentially to a 2 or N view seed (experimental)\n"
-<<<<<<< HEAD
       << "\t GLOBAL        : initialize globally rotation and translations\n"
       << "\t STELLAR       : n-uplets local motion refinements + global SfM\n"
-    << "\n\n"
-    << "[Optional parameters]\n"
-    << "\n\n"
-    << "[Common]\n"
-    << "[-M|--match_file] path to the match file to use (i.e matches.f.txt or matches.f.bin)\n"
-    << "[-f|--refine_intrinsic_config] Intrinsic parameters refinement option\n"
-=======
-      << "\t GLOBAL    : initialize globally rotation and translations\n"
       << "\n\n"
       << "[Optional parameters]\n"
       << "\n\n"
       << "[Common]\n"
       << "[-M|--match_file] path to the match file to use (i.e matches.f.txt or matches.f.bin)\n"
-      << "[-f|--refine_extrinsic_config] Intrinsic parameters refinement option\n"
->>>>>>> cbc5618b
+      << "[-f|--refine_intrinsic_config] Intrinsic parameters refinement option\n"
       << "\t ADJUST_ALL -> refine all existing parameters (default) \n"
       << "\t NONE -> intrinsic parameters are held as constant\n"
       << "\t ADJUST_FOCAL_LENGTH -> refine only the focal length\n"
@@ -323,17 +313,15 @@
       << "\t\t 1 -> L1 minimization\n"
       << "\t\t 2 -> L2 minimization of sum of squared Chordal distances\n"
       << "\t\t 3 -> SoftL1 minimization (default)\n"
-<<<<<<< HEAD
+      << "\t\t 4 -> LiGT: Linear Global Translation constraints from rotation and matches\n"
       << "[STELLAR]\n"
-      << "\t[-G|--graph_simplication]\n"
-        << "\t\t -> NONE\n"
-        << "\t\t -> MST_X\n"
-        << "\t\t -> STAR_X\n"
-      << "\t[-g|--graph_simplication_value]\n"
+      << "\t[-G|--graph_simplification]\n"
+      << "\t\t -> NONE\n"
+      << "\t\t -> MST_X\n"
+      << "\t\t -> STAR_X\n"
+      << "\t[-g|--graph_simplification_value]\n"
       << "\t\t -> Number (default: " << graph_simplification_value << ")";
-=======
-      << "\t\t 4 -> LiGT: Linear Global Translation constraints from rotation and matches\n";
->>>>>>> cbc5618b
+
 
     OPENMVG_LOG_ERROR << s;
     return EXIT_FAILURE;
@@ -586,7 +574,6 @@
 
     sfm_engine.reset(engine);
   }
-<<<<<<< HEAD
   break;
   case ESfMEngine::STELLAR:
   {
@@ -605,11 +592,9 @@
 
     sfm_engine.reset(engine);
   }
-=======
-    break;
->>>>>>> cbc5618b
+  break;
   default:
-    break;
+  break;
   }
   if (!sfm_engine)
   {
