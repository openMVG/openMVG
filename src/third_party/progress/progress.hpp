
/**
 * @file progress.h
 * @brief Simple progress bar for console application
 * @author Pierre MOULON
 *
 * Copyright (c) 2011, 2012, 2013 Pierre MOULON
 * All rights reserved.
 *
 * This Source Code Form is subject to the terms of the Mozilla Public
 * License, v. 2.0. If a copy of the MPL was not distributed with this
 * file, You can obtain one at http://mozilla.org/MPL/2.0/.
*/

#ifndef PROGRESS
#define PROGRESS

#include <iostream>
#include <string>
#include <algorithm>
using namespace std;

/**
  * @brief C_Progress manage the appropriate count_step of progress
  *  -- Class modeled from BOOST::PROGRESS::progress_display
  * Usage :
  * C_Progress progress( COUNT );
  * for(int i=0; i < COUNT; ++i, ++progress)
  * {
  *  ... //do something
  * }
  * -- you can access to internal data :
  * //cout<< "Count : " << progress.count() << " pourcent " << progress.count()/(float)progress.expected_count()*100;
 **/
class C_Progress
{
  public:
    /** @brief Standard constructor
     * @param expected_count The number of step of the process
     **/
    explicit C_Progress ( unsigned long ulExpected_count=1 )
    { restart ( ulExpected_count ); }

    ///Destructor
    ~C_Progress() {};

    /** @brief Initializer of the C_Progress class
     * @param expected_count The number of step of the process
     **/
    virtual void           restart ( unsigned long ulExpected_count, const std::string& msg=std::string())
    //  Effects: display appropriate scale
    //  Postconditions: count()==0, expected_count()==expected_count
    {
      _count = _next_tic_count = _tic = 0;
      _expected_count = ulExpected_count;

      if ( !_expected_count ) _expected_count = 1;  // prevent divide by zero
    } // restart

    /** @brief Indicator if the current operation should be aborted.
     * @return Return true if the process has been canceled by the user.
     **/
    virtual bool hasBeenCanceled()const { return false; }
    /**
     * @brief Post-Increment operator
     * @param increment the number of step that we want to increment the internal step counter
     * @return the value of the internal count => count()
     **/
    unsigned long  operator+= ( unsigned long ulIncrement )
    //  Effects: Increment appropriate progress tic if needed.
    //  Postconditions: count()== original count() + increment
    //  Returns: count().
    {
      if ( ( _count += ulIncrement ) >= _next_tic_count ) { inc_tic(); }
      return _count;
    }

    /** @brief A dummy progress reporter. Does nothing.
     **/
    static C_Progress& dummy();

    /**
     * @brief Allow to know if the actual pourcentage is the modulus. Used to know when we must display the pourcentage of a progress counter.
     * @param modulus The modulus we want to check.
     * @return Return true if the internal count step is a modulus of the given value or if it is equal to 0.
     **/
    bool isModulus ( int iModulus=10 ) const
    {
      bool bResult=false;
      if(_count==0)
      {
        bResult=true;
      }
      else
      {
        long unsigned int iModulusStep = max(_expected_count / iModulus, (long unsigned int)1);  //1 prevent divide per 0
        bResult=((_count % iModulusStep) == (iModulusStep-1));
      }


      return bResult;
    }

    /**
     * @brief Pre-Increment operator
     * @return the value of _count
     **/
    unsigned long  operator++()           { return operator+= ( 1 ); }

    //-- Accessor
    /**
     * @brief Get the internal count step.
     * @return The pourcentage of the progress => a value in [0;_expected_count].
     **/
    unsigned long  count() const          { return _count; }

    /**
     * @brief Get the _expected_count
     * @return The value of _expected_count
     **/
    unsigned long  expected_count() const { return _expected_count; }

    /**
     * @brief Get the pourcent progress of the process
     * @return The pourcentage of the progress => a value in [0;100].
     **/
    unsigned int  pourcent() const { return (int)( _count/ ( float ) _expected_count*100+.5 ); }

  protected:
    /// Internal data to _count the number of step (the _count can go to the _expected_count value).
    unsigned long _count, _expected_count, _next_tic_count;
    unsigned int  _tic;

  private:
    virtual void inc_tic()
    {
      _next_tic_count = static_cast<unsigned long> ( ( _tic/50.0 ) *_expected_count );
    } // inc_tic
};


/**
* @brief C_Progress_display displays an appropriate indication of progress at an appropriate place in an appropriate form.
* -- Class modeled from BOOST::PROGRESS::progress_display
* Usage :
* C_Progress_display my_progress_bar( fileList.size() );
* for (list<string>::const_iterator it = fileList.begin(); it != fileList.end(); ++it, ++my_progress_bar)
* the C_Progress_display::operator++ take in charge the display of the progression (***)
* {
*   const string & filename = *it;
*   ... // do something
* }
* The displayed result will be like the following :
* 0%   10   20   30   40   50   60   70   80   90   100%
* |----|----|----|----|----|----|----|----|----|----|
* ************************** ...
*
**/

class C_Progress_display : public C_Progress
{
  public:
      C_Progress_display()
<<<<<<< HEAD
          : m_os(std::cout), m_msg("\n") 
=======
          : m_os(std::cout), m_s1("\n") 
>>>>>>> 1dd60915
      {
      }
    /** @brief Standard constructor
      * @param expected_count The number of step of the process
      * @param os the stream that will be used for display
      * @param msg the status string
      **/
    explicit C_Progress_display ( unsigned long ulExpected_count,
                                     std::ostream & os = std::cout,
                                     const std::string & msg = "\n")
    // os is hint; implementation may ignore, particularly in embedded systems
<<<<<<< HEAD
    : m_os ( os ), m_msg (msg){ restart ( ulExpected_count, msg); }
=======
    : m_os ( os ), m_s1 (msg){ restart ( ulExpected_count, msg); }
>>>>>>> 1dd60915

    /** @brief Initializer of the C_Progress_display class
     * @param expected_count The number of step of the process
     * @param msg the status string
     **/
<<<<<<< HEAD
    void restart ( unsigned long ulExpected_count, const std::string& msg=std::string()) override
=======
    void restart ( unsigned long ulExpected_count, const std::string& msg=std::string())override
>>>>>>> 1dd60915
    //  Effects: display appropriate scale
    //  Postconditions: count()==0, expected_count()==expected_count
    {
      C_Progress::restart ( ulExpected_count,  msg); //-- Initialize the base class
      if (!msg.empty())
<<<<<<< HEAD
          m_msg = msg;
      m_os << m_msg << "0%   10   20   30   40   50   60   70   80   90   100%\n"
=======
          m_s1 = msg;
      m_os << m_s1 << "0%   10   20   30   40   50   60   70   80   90   100%\n"
>>>>>>> 1dd60915
      <<  "|----|----|----|----|----|----|----|----|----|----|"
      << std::endl;  // endl implies flush, which ensures display
    } // restart

  private:
    /// Internal reference over the stream used to display the progress bar
    std::ostream &     m_os;  // may not be present in all imps
    /// String used to formatting display
<<<<<<< HEAD
    std::string  m_msg;

    /** @brief Function that check if we have to append an * in the progress bar function
    **/
    void inc_tic() override
=======
    std::string  m_s1;

    /** @brief Function that check if we have to append an * in the progress bar function
    **/
    void inc_tic()override
>>>>>>> 1dd60915
    {
      // use of floating point ensures that both large and small counts
      // work correctly.  static_cast<>() is also used several places
      // to suppress spurious compiler warnings.
      unsigned int tics_needed = static_cast<unsigned int> ( ( static_cast<double> ( _count ) /_expected_count ) *50.0 );
      do { m_os << '*' << std::flush; }
      while ( ++_tic < tics_needed );
      _next_tic_count = static_cast<unsigned long> ( ( _tic/50.0 ) *_expected_count );
      if ( _count == _expected_count )
      {
        if ( _tic < 51 )
          m_os << '*';
        m_os << std::endl;
      }
    } // display_tic
};

inline C_Progress& C_Progress::dummy()
{
  static C_Progress null;
  return null;
}
/** @} */

#endif<|MERGE_RESOLUTION|>--- conflicted
+++ resolved
@@ -77,8 +77,12 @@
 
     /** @brief A dummy progress reporter. Does nothing.
      **/
-    static C_Progress& dummy();
-
+    static C_Progress& dummy()
+    {
+        static C_Progress null;
+        return null;
+    }
+    
     /**
      * @brief Allow to know if the actual pourcentage is the modulus. Used to know when we must display the pourcentage of a progress counter.
      * @param modulus The modulus we want to check.
@@ -161,11 +165,7 @@
 {
   public:
       C_Progress_display()
-<<<<<<< HEAD
           : m_os(std::cout), m_msg("\n") 
-=======
-          : m_os(std::cout), m_s1("\n") 
->>>>>>> 1dd60915
       {
       }
     /** @brief Standard constructor
@@ -177,33 +177,20 @@
                                      std::ostream & os = std::cout,
                                      const std::string & msg = "\n")
     // os is hint; implementation may ignore, particularly in embedded systems
-<<<<<<< HEAD
     : m_os ( os ), m_msg (msg){ restart ( ulExpected_count, msg); }
-=======
-    : m_os ( os ), m_s1 (msg){ restart ( ulExpected_count, msg); }
->>>>>>> 1dd60915
 
     /** @brief Initializer of the C_Progress_display class
      * @param expected_count The number of step of the process
      * @param msg the status string
      **/
-<<<<<<< HEAD
     void restart ( unsigned long ulExpected_count, const std::string& msg=std::string()) override
-=======
-    void restart ( unsigned long ulExpected_count, const std::string& msg=std::string())override
->>>>>>> 1dd60915
     //  Effects: display appropriate scale
     //  Postconditions: count()==0, expected_count()==expected_count
     {
       C_Progress::restart ( ulExpected_count,  msg); //-- Initialize the base class
       if (!msg.empty())
-<<<<<<< HEAD
           m_msg = msg;
       m_os << m_msg << "0%   10   20   30   40   50   60   70   80   90   100%\n"
-=======
-          m_s1 = msg;
-      m_os << m_s1 << "0%   10   20   30   40   50   60   70   80   90   100%\n"
->>>>>>> 1dd60915
       <<  "|----|----|----|----|----|----|----|----|----|----|"
       << std::endl;  // endl implies flush, which ensures display
     } // restart
@@ -212,19 +199,11 @@
     /// Internal reference over the stream used to display the progress bar
     std::ostream &     m_os;  // may not be present in all imps
     /// String used to formatting display
-<<<<<<< HEAD
     std::string  m_msg;
 
     /** @brief Function that check if we have to append an * in the progress bar function
     **/
     void inc_tic() override
-=======
-    std::string  m_s1;
-
-    /** @brief Function that check if we have to append an * in the progress bar function
-    **/
-    void inc_tic()override
->>>>>>> 1dd60915
     {
       // use of floating point ensures that both large and small counts
       // work correctly.  static_cast<>() is also used several places
@@ -242,11 +221,6 @@
     } // display_tic
 };
 
-inline C_Progress& C_Progress::dummy()
-{
-  static C_Progress null;
-  return null;
-}
 /** @} */
 
 #endif