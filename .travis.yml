#
# http://travis-ci.org configuration file for openMVG
#

dist: trusty
sudo: false

language: cpp

matrix:
  include:
    - os: linux
      addons:
        apt:
          sources:
            - ubuntu-toolchain-r-test
            - ubuntu-sdk-team/ppa
          packages:
            - g++-4.8
            - qtbase5-dev
            - libqt5svg5-dev
            - libqt5opengl5-dev
      env:
        - MATRIX_EVAL="CC=gcc-4.8 && CXX=g++-4.8"
    # works on Precise and Trusty
    - os: linux
      addons:
        apt:
          sources:
            - ubuntu-toolchain-r-test
          packages:
            - g++-5
      env:
         - MATRIX_EVAL="CC=gcc-5 && CXX=g++-5"

    # works on Precise and Trusty
    - os: linux
      addons:
        apt:
          sources:
            - ubuntu-toolchain-r-test
          packages:
            - g++-6
      env:
        - MATRIX_EVAL="CC=gcc-6 && CXX=g++-6"

    # works on Precise and Trusty

    - os: linux
      addons:
        apt:
          sources:
            - ubuntu-toolchain-r-test
          packages:
            - g++-7
      env:
        - MATRIX_EVAL="CC=gcc-7 && CXX=g++-7"

    - os: linux
      addons:
        apt:
          sources:
            - ubuntu-toolchain-r-test
          packages:
<<<<<<< HEAD
<<<<<<< HEAD
            - g++-8
      env:
        - MATRIX_EVAL="CC=gcc-8 && CXX=g++-8"

    - os: linux
      addons:
        apt:
          sources:
            - ubuntu-toolchain-r-test
          packages:
=======
>>>>>>> 57c40a9c34625572df21f4380be0ad8e895cf62f
=======
>>>>>>> 57c40a9c
            - g++-9
      env:
        - MATRIX_EVAL="CC=gcc-9 && CXX=g++-9"

    # works on macOS 10.13
    - os: osx
      osx_image: xcode9.4
    
    # works on macOS 10.14
    - os: osx
      osx_image: xcode10.2

    # works on Precise and Trusty
    - os: linux
      addons:
        apt:
          sources:
            - ubuntu-toolchain-r-test
            - llvm-toolchain-precise-3.6
          packages:
            - clang-3.6
      env:
        - MATRIX_EVAL="CC=clang-3.6 && CXX=clang++-3.6"

    # works on Precise and Trusty
    - os: linux
      addons:
        apt:
          sources:
            - ubuntu-toolchain-r-test
            - llvm-toolchain-precise-3.7
          packages:
            - clang-3.7
      env:
        - MATRIX_EVAL="CC=clang-3.7 && CXX=clang++-3.7"

    # works on Precise and Trusty
    - os: linux
      addons:
        apt:
          sources:
            - ubuntu-toolchain-r-test
            - llvm-toolchain-precise-3.8
          packages:
            - clang-3.8
      env:
        - MATRIX_EVAL="CC=clang-3.8 && CXX=clang++-3.8"

    # works on Trusty
    - os: linux
      addons:
        apt:
          sources:
            - llvm-toolchain-trusty-3.9
          packages:
            - clang-3.9
      env:
        - MATRIX_EVAL="CC=clang-3.9 && CXX=clang++-3.9"

    # works on Trusty
    - os: linux
      addons:
        apt:
          sources:
            - llvm-toolchain-trusty-4.0
          packages:
            - clang-4.0
      env:
        - MATRIX_EVAL="CC=clang-4.0 && CXX=clang++-4.0"

    # works on Trusty
    - os: linux
      addons:
        apt:
          sources:
            - llvm-toolchain-trusty-5.0
          packages:
            - clang-5.0
      env:
        - MATRIX_EVAL="CC=clang-5.0 && CXX=clang++-5.0"

addons:
  apt:
    sources:
      - ubuntu-toolchain-r-test
    packages:
      - cmake
      - libpng-dev
      - libjpeg8-dev
      - libtiff4-dev
      - libxxf86vm1
      - libxxf86vm-dev
      - x11proto-xf86vidmode-dev
      - libxrandr-dev

before_install:
    - eval "${MATRIX_EVAL}"

env:
  global:
    - OPENMVG_SOURCE=${TRAVIS_BUILD_DIR}/src
    - OPENMVG_BUILD=${TRAVIS_BUILD_DIR}/build

before_script:
  # Display cmake version
  - cmake --version
  # Create build folder
  - rm -rf $OPENMVG_BUILD
  - mkdir $OPENMVG_BUILD
  - cd $OPENMVG_BUILD
  # Classic release build
  #  - Compile only OpenMVG core libraries for unit testing
  #  - SCHUR_SPECIALIZATIONS set to OFF to speed up build time (ceres)
  - >
    cmake \
      -DCMAKE_BUILD_TYPE=release \
      -DOpenMVG_BUILD_TESTS=ON \
      -DOpenMVG_BUILD_EXAMPLES=ON \
      -DOpenMVG_BUILD_SOFTWARES=ON \
      -DSCHUR_SPECIALIZATIONS=OFF \
      . $OPENMVG_SOURCE

script:
# limit GCC builds to a reduced number of thread for the virtual machine
  - time make all -j 2
  - ctest -V<|MERGE_RESOLUTION|>--- conflicted
+++ resolved
@@ -62,8 +62,6 @@
           sources:
             - ubuntu-toolchain-r-test
           packages:
-<<<<<<< HEAD
-<<<<<<< HEAD
             - g++-8
       env:
         - MATRIX_EVAL="CC=gcc-8 && CXX=g++-8"
@@ -74,14 +72,9 @@
           sources:
             - ubuntu-toolchain-r-test
           packages:
-=======
->>>>>>> 57c40a9c34625572df21f4380be0ad8e895cf62f
-=======
->>>>>>> 57c40a9c
             - g++-9
       env:
         - MATRIX_EVAL="CC=gcc-9 && CXX=g++-9"
-
     # works on macOS 10.13
     - os: osx
       osx_image: xcode9.4
